/*
 *  Copyright OpenSearch Contributors
 *  SPDX-License-Identifier: Apache-2.0
 */

import org.opensearch.gradle.testclusters.StandaloneRestIntegTestTask

apply from : "$rootDir/qa/build.gradle"

def ext=rootProject.ext
String baseName = "neuralSearchBwcCluster-rolling"

// Creates a test cluster of previous version and loads k-NN plugin of bwcVersion
testClusters {
    "${baseName}" {
        testDistribution = "ARCHIVE"
        jvmArgs("-Xms1g", "-Xmx4g")
        numberOfNodes = 3
        if(ext.bwcBundleTest){
            versions = [ext.neural_search_bwc_version, ext.currentBundleVersion]
            def path=ext.opensearch_tmp_dir
            nodes.each { node ->
                node.extraConfigFile("kirk.pem", file("$path/kirk.pem"))
                node.extraConfigFile("kirk-key.pem", file("$path/kirk-key.pem"))
                node.extraConfigFile("esnode.pem", file("$path/esnode.pem"))
                node.extraConfigFile("esnode-key.pem", file("$path/esnode-key.pem"))
                node.extraConfigFile("root-ca.pem", file("$path/root-ca.pem"))
                node.setting("plugins.security.disabled", "true")
                node.setting("plugins.security.ssl.transport.pemcert_filepath", "esnode.pem")
                node.setting("plugins.security.ssl.transport.pemkey_filepath", "esnode-key.pem")
                node.setting("plugins.security.ssl.transport.pemtrustedcas_filepath", "root-ca.pem")
                node.setting("plugins.security.ssl.transport.enforce_hostname_verification", "false")
                node.setting("plugins.security.ssl.http.enabled", "true")
                node.setting("plugins.security.ssl.http.pemcert_filepath", "esnode.pem")
                node.setting("plugins.security.ssl.http.pemkey_filepath", "esnode-key.pem")
                node.setting("plugins.security.ssl.http.pemtrustedcas_filepath", "root-ca.pem")
                node.setting("plugins.security.allow_unsafe_democertificates", "true")
                node.setting("plugins.security.allow_default_init_securityindex", "true")
                node.setting("plugins.security.authcz.admin_dn", "CN=kirk,OU=client,O=client,L=test,C=de")
                node.setting("plugins.security.audit.type", "internal_elasticsearch")
                node.setting("plugins.security.enable_snapshot_restore_privilege", "true")
                node.setting("plugins.security.check_snapshot_restore_write_privileges", "true")
                node.setting("plugins.security.restapi.roles_enabled", "[\"all_access\", \"security_rest_api_access\"]")
                node.setting("plugins.security.system_indices.enabled", "true")
            }
        }else{
            versions = [ext.neural_search_bwc_version, opensearch_version]
            plugin(project.tasks.unZipBwcMlCommonsPlugin.archiveFile)
            plugin(project.tasks.unZipBwcKnnPlugin.archiveFile)
            plugin(project.tasks.unZipBwcPlugin.archiveFile)
        }
        setting 'path.repo', "${buildDir}/cluster/shared/repo/${baseName}"
        setting 'http.content_type.required', 'true'
    }
}


// Task to run BWC tests against the old cluster
task testAgainstOldCluster(type: StandaloneRestIntegTestTask) {
    if(!ext.bwcBundleTest){
        dependsOn "unZipBwcPlugin"
    }
    useCluster testClusters."${baseName}"
    systemProperty 'tests.rest.bwcsuite_cluster', 'old_cluster'
    systemProperty 'tests.plugin_bwc_version', ext.neural_search_bwc_version
    systemProperty 'tests.skip_delete_model_index', 'true'

    //Excluding MultiModalSearchIT, HybridSearchIT, NeuralSparseSearchIT, NeuralQueryEnricherProcessorIT tests from neural search version 2.9 and 2.10
    // because these features were released in 2.11 version.
    if (ext.neural_search_bwc_version.startsWith("2.9") || ext.neural_search_bwc_version.startsWith("2.10")){
        filter {
            excludeTestsMatching "org.opensearch.neuralsearch.bwc.MultiModalSearchIT.*"
            excludeTestsMatching "org.opensearch.neuralsearch.bwc.HybridSearchIT.*"
            excludeTestsMatching "org.opensearch.neuralsearch.bwc.NeuralSparseSearchIT.*"
            excludeTestsMatching "org.opensearch.neuralsearch.bwc.NeuralQueryEnricherProcessorIT.*"
        }
    }

    // Excluding the test because we introduce this feature in 2.13
    if (ext.neural_search_bwc_version.startsWith("2.11") || ext.neural_search_bwc_version.startsWith("2.12")){
        filter {
            excludeTestsMatching "org.opensearch.neuralsearch.bwc.NeuralQueryEnricherProcessorIT.testNeuralQueryEnricherProcessor_NeuralSparseSearch_E2EFlow"
        }
    }

    // Excluding the text chunking processor test because we introduce this feature in 2.13
    if (ext.neural_search_bwc_version.startsWith("2.9") || ext.neural_search_bwc_version.startsWith("2.10") || ext.neural_search_bwc_version.startsWith("2.11") || ext.neural_search_bwc_version.startsWith("2.12")){
        filter {
            excludeTestsMatching "org.opensearch.neuralsearch.bwc.TextChunkingProcessorIT.*"
        }
    }

    // Excluding the k-NN radial search and batch ingestion tests because we introduce these features in 2.14
    if (ext.neural_search_bwc_version.startsWith("2.9") || ext.neural_search_bwc_version.startsWith("2.10") || ext.neural_search_bwc_version.startsWith("2.11") || ext.neural_search_bwc_version.startsWith("2.12") || ext.neural_search_bwc_version.startsWith("2.13")){
        filter {
            excludeTestsMatching "org.opensearch.neuralsearch.bwc.KnnRadialSearchIT.*"
            excludeTestsMatching "org.opensearch.neuralsearch.bwc.BatchIngestionIT.*"
        }
    }

    nonInputProperties.systemProperty('tests.rest.cluster', "${-> testClusters."${baseName}".allHttpSocketURI.join(",")}")
    nonInputProperties.systemProperty('tests.clustername', "${-> testClusters."${baseName}".getName()}")
    systemProperty 'tests.security.manager', 'false'
}

// Part of rolling upgrade. Upgrades one node of the old cluster to new OpenSearch version with upgraded plugin version
// This results in a mixed cluster with 2 nodes on the old version and 1 upgraded node.
task testAgainstOneThirdUpgradedCluster(type: StandaloneRestIntegTestTask) {
    useCluster testClusters."${baseName}"
    dependsOn rootProject.tasks.assemble
    dependsOn "testAgainstOldCluster"
    if (ext.bwcBundleTest){
        doFirst {
            testClusters."${baseName}".nextNodeToNextVersion()
        }
    }else{
        doFirst {
            testClusters."${baseName}".upgradeNodeAndPluginToNextVersion(project.ext.plugins)
        }
    }
    systemProperty 'tests.rest.bwcsuite_cluster', 'mixed_cluster'
    systemProperty 'tests.rest.first_round', 'true'
    systemProperty 'tests.skip_delete_model_index', 'true'
    systemProperty 'tests.plugin_bwc_version', ext.neural_search_bwc_version

    //Excluding MultiModalSearchIT, HybridSearchIT, NeuralSparseSearchIT, NeuralQueryEnricherProcessorIT tests from neural search version 2.9 and 2.10
    // because these features were released in 2.11 version.
    if (ext.neural_search_bwc_version.startsWith("2.9") || ext.neural_search_bwc_version.startsWith("2.10")){
        filter {
            excludeTestsMatching "org.opensearch.neuralsearch.bwc.MultiModalSearchIT.*"
            excludeTestsMatching "org.opensearch.neuralsearch.bwc.HybridSearchIT.*"
            excludeTestsMatching "org.opensearch.neuralsearch.bwc.NeuralSparseSearchIT.*"
            excludeTestsMatching "org.opensearch.neuralsearch.bwc.NeuralQueryEnricherProcessorIT.*"
        }
    }

    // Excluding the test because we introduce this feature in 2.13
    if (ext.neural_search_bwc_version.startsWith("2.11") || ext.neural_search_bwc_version.startsWith("2.12")){
        filter {
            excludeTestsMatching "org.opensearch.neuralsearch.bwc.NeuralQueryEnricherProcessorIT.testNeuralQueryEnricherProcessor_NeuralSparseSearch_E2EFlow"
        }
    }

    // Excluding the text chunking processor test because we introduce this feature in 2.13
    if (ext.neural_search_bwc_version.startsWith("2.9") || ext.neural_search_bwc_version.startsWith("2.10") || ext.neural_search_bwc_version.startsWith("2.11") || ext.neural_search_bwc_version.startsWith("2.12")){
        filter {
            excludeTestsMatching "org.opensearch.neuralsearch.bwc.TextChunkingProcessorIT.*"
        }
    }

    // Excluding the k-NN radial search and batch ingestion tests because we introduce these features in 2.14
    if (ext.neural_search_bwc_version.startsWith("2.9") || ext.neural_search_bwc_version.startsWith("2.10") || ext.neural_search_bwc_version.startsWith("2.11") || ext.neural_search_bwc_version.startsWith("2.12") || ext.neural_search_bwc_version.startsWith("2.13")){
        filter {
            excludeTestsMatching "org.opensearch.neuralsearch.bwc.KnnRadialSearchIT.*"
            excludeTestsMatching "org.opensearch.neuralsearch.bwc.BatchIngestionIT.*"
        }
    }

    nonInputProperties.systemProperty('tests.rest.cluster', "${-> testClusters."${baseName}".allHttpSocketURI.join(",")}")
    nonInputProperties.systemProperty('tests.clustername', "${-> testClusters."${baseName}".getName()}")
    systemProperty 'tests.security.manager', 'false'
}

// Part of rolling upgrade. Upgrades the second node to new OpenSearch version with upgraded plugin version after the
// first node is upgraded. This results in a mixed cluster with 1 node on the old version and 2 upgraded nodes.
task testAgainstTwoThirdsUpgradedCluster(type: StandaloneRestIntegTestTask) {
    dependsOn "testAgainstOneThirdUpgradedCluster"
    useCluster testClusters."${baseName}"
    if (ext.bwcBundleTest){
        doFirst {
            testClusters."${baseName}".nextNodeToNextVersion()
        }
    }else{
        doFirst {
            testClusters."${baseName}".upgradeNodeAndPluginToNextVersion(project.ext.plugins)
        }
    }
    systemProperty 'tests.rest.bwcsuite_cluster', 'mixed_cluster'
    systemProperty 'tests.rest.first_round', 'false'
    systemProperty 'tests.skip_delete_model_index', 'true'
    systemProperty 'tests.plugin_bwc_version', ext.neural_search_bwc_version

    // Excluding MultiModalSearchIT, HybridSearchIT, NeuralSparseSearchIT, NeuralQueryEnricherProcessorIT tests from neural search version 2.9 and 2.10
    // because these features were released in 2.11 version.
    if (ext.neural_search_bwc_version.startsWith("2.9") || ext.neural_search_bwc_version.startsWith("2.10")){
        filter {
            excludeTestsMatching "org.opensearch.neuralsearch.bwc.MultiModalSearchIT.*"
            excludeTestsMatching "org.opensearch.neuralsearch.bwc.HybridSearchIT.*"
            excludeTestsMatching "org.opensearch.neuralsearch.bwc.NeuralSparseSearchIT.*"
            excludeTestsMatching "org.opensearch.neuralsearch.bwc.NeuralQueryEnricherProcessorIT.*"
        }
    }

    // Excluding the test because we introduce this feature in 2.13
    if (ext.neural_search_bwc_version.startsWith("2.11") || ext.neural_search_bwc_version.startsWith("2.12")){
        filter {
            excludeTestsMatching "org.opensearch.neuralsearch.bwc.NeuralQueryEnricherProcessorIT.testNeuralQueryEnricherProcessor_NeuralSparseSearch_E2EFlow"
        }
    }

    // Excluding the text chunking processor test because we introduce this feature in 2.13
    if (ext.neural_search_bwc_version.startsWith("2.9") || ext.neural_search_bwc_version.startsWith("2.10") || ext.neural_search_bwc_version.startsWith("2.11") || ext.neural_search_bwc_version.startsWith("2.12")){
        filter {
            excludeTestsMatching "org.opensearch.neuralsearch.bwc.TextChunkingProcessorIT.*"
        }
    }

<<<<<<< HEAD
    // Excluding batch ingestion tests because we introduce this feature in 2.14
    if (ext.neural_search_bwc_version.startsWith("2.9") || ext.neural_search_bwc_version.startsWith("2.10") || ext.neural_search_bwc_version.startsWith("2.11") || ext.neural_search_bwc_version.startsWith("2.12") || ext.neural_search_bwc_version.startsWith("2.13")){
        filter {
            excludeTestsMatching "org.opensearch.neuralsearch.bwc.BatchIngestionIT.*"
=======
    // Excluding the k-NN radial search tests because we introduce this feature in 2.14
    if (ext.neural_search_bwc_version.startsWith("2.9") || ext.neural_search_bwc_version.startsWith("2.10") || ext.neural_search_bwc_version.startsWith("2.11") || ext.neural_search_bwc_version.startsWith("2.12") || ext.neural_search_bwc_version.startsWith("2.13")){
        filter {
            excludeTestsMatching "org.opensearch.neuralsearch.bwc.KnnRadialSearchIT.*"
>>>>>>> 29fcabc2
        }
    }

    nonInputProperties.systemProperty('tests.rest.cluster', "${-> testClusters."${baseName}".allHttpSocketURI.join(",")}")
    nonInputProperties.systemProperty('tests.clustername', "${-> testClusters."${baseName}".getName()}")
    systemProperty 'tests.security.manager', 'false'
}

// Part of rolling upgrade. Upgrades the third node to new OpenSearch version with upgraded plugin version after the
// second node is upgraded. This results in a fully upgraded cluster.
task testRollingUpgrade(type: StandaloneRestIntegTestTask) {
    dependsOn "testAgainstTwoThirdsUpgradedCluster"
    useCluster testClusters."${baseName}"
    if (ext.bwcBundleTest){
        doFirst {
            testClusters."${baseName}".nextNodeToNextVersion()
        }
    }else{
        doFirst {
            testClusters."${baseName}".upgradeNodeAndPluginToNextVersion(project.ext.plugins)
        }
    }
    mustRunAfter "testAgainstOneThirdUpgradedCluster"
    systemProperty 'tests.rest.bwcsuite_cluster', 'upgraded_cluster'
    systemProperty 'tests.skip_delete_model_index', 'true'
    systemProperty 'tests.plugin_bwc_version', ext.neural_search_bwc_version

    //Excluding MultiModalSearchIT, HybridSearchIT, NeuralSparseSearchIT, NeuralQueryEnricherProcessorIT tests from neural search version 2.9 and 2.10
    // because these features were released in 2.11 version.
    if (ext.neural_search_bwc_version.startsWith("2.9") || ext.neural_search_bwc_version.startsWith("2.10")){
        filter {
            excludeTestsMatching "org.opensearch.neuralsearch.bwc.MultiModalSearchIT.*"
            excludeTestsMatching "org.opensearch.neuralsearch.bwc.HybridSearchIT.*"
            excludeTestsMatching "org.opensearch.neuralsearch.bwc.NeuralSparseSearchIT.*"
            excludeTestsMatching "org.opensearch.neuralsearch.bwc.NeuralQueryEnricherProcessorIT.*"
        }
    }

    // Excluding the test because we introduce this feature in 2.13
    if (ext.neural_search_bwc_version.startsWith("2.11") || ext.neural_search_bwc_version.startsWith("2.12")){
        filter {
            excludeTestsMatching "org.opensearch.neuralsearch.bwc.NeuralQueryEnricherProcessorIT.testNeuralQueryEnricherProcessor_NeuralSparseSearch_E2EFlow"
        }
    }

    // Excluding the text chunking processor test because we introduce this feature in 2.13
    if (ext.neural_search_bwc_version.startsWith("2.9") || ext.neural_search_bwc_version.startsWith("2.10") || ext.neural_search_bwc_version.startsWith("2.11") || ext.neural_search_bwc_version.startsWith("2.12")){
        filter {
            excludeTestsMatching "org.opensearch.neuralsearch.bwc.TextChunkingProcessorIT.*"
        }
    }

<<<<<<< HEAD
    // Excluding batch ingestion tests because we introduce this feature in 2.14
    if (ext.neural_search_bwc_version.startsWith("2.9") || ext.neural_search_bwc_version.startsWith("2.10") || ext.neural_search_bwc_version.startsWith("2.11") || ext.neural_search_bwc_version.startsWith("2.12") || ext.neural_search_bwc_version.startsWith("2.13")){
        filter {
            excludeTestsMatching "org.opensearch.neuralsearch.bwc.BatchIngestionIT.*"
=======
    // Excluding the k-NN radial search tests because we introduce this feature in 2.14
    if (ext.neural_search_bwc_version.startsWith("2.9") || ext.neural_search_bwc_version.startsWith("2.10") || ext.neural_search_bwc_version.startsWith("2.11") || ext.neural_search_bwc_version.startsWith("2.12") || ext.neural_search_bwc_version.startsWith("2.13")){
        filter {
            excludeTestsMatching "org.opensearch.neuralsearch.bwc.KnnRadialSearchIT.*"
>>>>>>> 29fcabc2
        }
    }

    nonInputProperties.systemProperty('tests.rest.cluster', "${-> testClusters."${baseName}".allHttpSocketURI.join(",")}")
    nonInputProperties.systemProperty('tests.clustername', "${-> testClusters."${baseName}".getName()}")
    systemProperty 'tests.security.manager', 'false'
}<|MERGE_RESOLUTION|>--- conflicted
+++ resolved
@@ -205,17 +205,11 @@
         }
     }
 
-<<<<<<< HEAD
-    // Excluding batch ingestion tests because we introduce this feature in 2.14
-    if (ext.neural_search_bwc_version.startsWith("2.9") || ext.neural_search_bwc_version.startsWith("2.10") || ext.neural_search_bwc_version.startsWith("2.11") || ext.neural_search_bwc_version.startsWith("2.12") || ext.neural_search_bwc_version.startsWith("2.13")){
-        filter {
-            excludeTestsMatching "org.opensearch.neuralsearch.bwc.BatchIngestionIT.*"
-=======
-    // Excluding the k-NN radial search tests because we introduce this feature in 2.14
-    if (ext.neural_search_bwc_version.startsWith("2.9") || ext.neural_search_bwc_version.startsWith("2.10") || ext.neural_search_bwc_version.startsWith("2.11") || ext.neural_search_bwc_version.startsWith("2.12") || ext.neural_search_bwc_version.startsWith("2.13")){
-        filter {
-            excludeTestsMatching "org.opensearch.neuralsearch.bwc.KnnRadialSearchIT.*"
->>>>>>> 29fcabc2
+    // Excluding the k-NN radial search and batch ingestion tests because we introduce these features in 2.14
+    if (ext.neural_search_bwc_version.startsWith("2.9") || ext.neural_search_bwc_version.startsWith("2.10") || ext.neural_search_bwc_version.startsWith("2.11") || ext.neural_search_bwc_version.startsWith("2.12") || ext.neural_search_bwc_version.startsWith("2.13")){
+        filter {
+            excludeTestsMatching "org.opensearch.neuralsearch.bwc.KnnRadialSearchIT.*"
+            excludeTestsMatching "org.opensearch.neuralsearch.bwc.BatchIngestionIT.*"
         }
     }
 
@@ -268,17 +262,11 @@
         }
     }
 
-<<<<<<< HEAD
-    // Excluding batch ingestion tests because we introduce this feature in 2.14
-    if (ext.neural_search_bwc_version.startsWith("2.9") || ext.neural_search_bwc_version.startsWith("2.10") || ext.neural_search_bwc_version.startsWith("2.11") || ext.neural_search_bwc_version.startsWith("2.12") || ext.neural_search_bwc_version.startsWith("2.13")){
-        filter {
-            excludeTestsMatching "org.opensearch.neuralsearch.bwc.BatchIngestionIT.*"
-=======
-    // Excluding the k-NN radial search tests because we introduce this feature in 2.14
-    if (ext.neural_search_bwc_version.startsWith("2.9") || ext.neural_search_bwc_version.startsWith("2.10") || ext.neural_search_bwc_version.startsWith("2.11") || ext.neural_search_bwc_version.startsWith("2.12") || ext.neural_search_bwc_version.startsWith("2.13")){
-        filter {
-            excludeTestsMatching "org.opensearch.neuralsearch.bwc.KnnRadialSearchIT.*"
->>>>>>> 29fcabc2
+    // Excluding the k-NN radial search and batch ingestion tests because we introduce these features in 2.14
+    if (ext.neural_search_bwc_version.startsWith("2.9") || ext.neural_search_bwc_version.startsWith("2.10") || ext.neural_search_bwc_version.startsWith("2.11") || ext.neural_search_bwc_version.startsWith("2.12") || ext.neural_search_bwc_version.startsWith("2.13")){
+        filter {
+            excludeTestsMatching "org.opensearch.neuralsearch.bwc.KnnRadialSearchIT.*"
+            excludeTestsMatching "org.opensearch.neuralsearch.bwc.BatchIngestionIT.*"
         }
     }
 
