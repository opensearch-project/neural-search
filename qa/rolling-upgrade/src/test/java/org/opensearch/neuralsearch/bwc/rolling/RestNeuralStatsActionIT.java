/*
 * Copyright OpenSearch Contributors
 * SPDX-License-Identifier: Apache-2.0
 */
package org.opensearch.neuralsearch.bwc.rolling;

import org.opensearch.neuralsearch.stats.events.EventStatName;
import org.opensearch.neuralsearch.stats.info.InfoStatName;

import java.nio.file.Files;
import java.nio.file.Path;
import java.util.ArrayList;
import java.util.Map;

import static org.opensearch.neuralsearch.util.TestUtils.NODES_BWC_CLUSTER;
import static org.opensearch.neuralsearch.util.TestUtils.TEXT_EMBEDDING_PROCESSOR;
import static org.opensearch.neuralsearch.util.TestUtils.getModelId;

public class RestNeuralStatsActionIT extends AbstractRollingUpgradeTestCase {
    private static final String PIPELINE_NAME = "nlp-pipeline-stats";
    private static final String TEST_FIELD = "passage_text";
    private static final String TEXT = "Hello world";
    private static final String TEXT_MIXED = "Hello world mixed";
    private static final String TEXT_UPGRADED = "Hello world upgraded";
    private static String modelId = "";

    // Test rolling-upgrade neural stats action
    // Create Text Embedding Processor, Ingestion Pipeline and add document
    // Validate stats are correct during upgrade
    // When new stats are added, we will also want to validate handling fetching stats from previous versions
    // that don't have those stats.
    // TODO: There is a bug in stats api which need to be fixed before enabling following tests
    // https://github.com/opensearch-project/neural-search/issues/1368

<<<<<<< HEAD
        // Get initial stats
        String responseBody = executeNeuralStatRequest(new ArrayList<>(), new ArrayList<>());
        Map<String, Object> infoStats = parseInfoStatsResponse(responseBody);
        Map<String, Object> aggregatedNodeStats = parseAggregatedNodeStatsResponse(responseBody);

        int numberOfExecution = (int) getNestedValue(aggregatedNodeStats, EventStatName.TEXT_EMBEDDING_PROCESSOR_EXECUTIONS);
        int numberOfProcessor = (int) getNestedValue(infoStats, InfoStatName.TEXT_EMBEDDING_PROCESSORS);

        switch (getClusterType()) {
            case OLD:
                modelId = uploadTextEmbeddingModel();
                loadModel(modelId);
                createPipelineProcessor(modelId, PIPELINE_NAME);
                createIndexWithConfiguration(
                    getIndexNameForTest(),
                    Files.readString(Path.of(classLoader.getResource("processor/IndexMappings.json").toURI())),
                    PIPELINE_NAME
                );
                addDocument(getIndexNameForTest(), "0", TEST_FIELD, TEXT, null, null);

                responseBody = executeNeuralStatRequest(new ArrayList<>(), new ArrayList<>());

                assertEquals(
                    numberOfExecution + 1,
                    getNestedValue(parseAggregatedNodeStatsResponse(responseBody), EventStatName.TEXT_EMBEDDING_PROCESSOR_EXECUTIONS)
                );
                assertEquals(
                    numberOfProcessor + 1,
                    getNestedValue(parseInfoStatsResponse(responseBody), InfoStatName.TEXT_EMBEDDING_PROCESSORS)
                );
                break;
            case MIXED:
                modelId = getModelId(getIngestionPipeline(PIPELINE_NAME), TEXT_EMBEDDING_PROCESSOR);
                loadModel(modelId);
                addDocument(getIndexNameForTest(), "1", TEST_FIELD, TEXT, null, null);
                addDocument(getIndexNameForTest(), "2", TEST_FIELD, TEXT, null, null);
                addDocument(getIndexNameForTest(), "3", TEST_FIELD, TEXT, null, null);

                // Get stats
                responseBody = executeNeuralStatRequest(new ArrayList<>(), new ArrayList<>());

                assertEquals(
                    numberOfExecution + 3,
                    getNestedValue(parseAggregatedNodeStatsResponse(responseBody), EventStatName.TEXT_EMBEDDING_PROCESSOR_EXECUTIONS)
                );
                assertEquals(
                    numberOfProcessor,
                    getNestedValue(parseInfoStatsResponse(responseBody), InfoStatName.TEXT_EMBEDDING_PROCESSORS)
                );
                break;
            case UPGRADED:
                try {
                    modelId = getModelId(getIngestionPipeline(PIPELINE_NAME), TEXT_EMBEDDING_PROCESSOR);
                    loadModel(modelId);
                    addDocument(getIndexNameForTest(), "4", TEST_FIELD, TEXT, null, null);
                    addDocument(getIndexNameForTest(), "5", TEST_FIELD, TEXT, null, null);
                    addDocument(getIndexNameForTest(), "6", TEST_FIELD, TEXT, null, null);

                    // Get stats
                    responseBody = executeNeuralStatRequest(new ArrayList<>(), new ArrayList<>());

                    assertEquals(
                        numberOfExecution + 3,
                        getNestedValue(parseAggregatedNodeStatsResponse(responseBody), EventStatName.TEXT_EMBEDDING_PROCESSOR_EXECUTIONS)
                    );
                    assertEquals(
                        numberOfProcessor,
                        getNestedValue(parseInfoStatsResponse(responseBody), InfoStatName.TEXT_EMBEDDING_PROCESSORS)
                    );
                } finally {
                    wipeOfTestResources(getIndexNameForTest(), PIPELINE_NAME, modelId, null);
                }
                break;
            default:
                throw new IllegalStateException("Unexpected value: " + getClusterType());
        }
    }
=======
//    public void testStats_E2EFlow() throws Exception {
//
//        waitForClusterHealthGreen(NODES_BWC_CLUSTER, 90);
//        updateClusterSettings("plugins.neural_search.stats_enabled", true);
//
//        // Get initial stats
//        String responseBody = executeNeuralStatRequest(new ArrayList<>(), new ArrayList<>());
//        logger.info("Initial:" + responseBody);
//        Map<String, Object> infoStats = parseInfoStatsResponse(responseBody);
//        Map<String, Object> aggregatedNodeStats = parseAggregatedNodeStatsResponse(responseBody);
//
//        int numberOfExecution = (int) getNestedValue(aggregatedNodeStats, EventStatName.TEXT_EMBEDDING_PROCESSOR_EXECUTIONS);
//        int numberOfProcessor = (int) getNestedValue(infoStats, InfoStatName.TEXT_EMBEDDING_PROCESSORS);
//
//        switch (getClusterType()) {
//            case OLD:
//                modelId = uploadTextEmbeddingModel();
//                loadModel(modelId);
//                createPipelineProcessor(modelId, PIPELINE_NAME);
//                createIndexWithConfiguration(
//                    getIndexNameForTest(),
//                    Files.readString(Path.of(classLoader.getResource("processor/IndexMappings.json").toURI())),
//                    PIPELINE_NAME
//                );
//                addDocument(getIndexNameForTest(), "0", TEST_FIELD, TEXT, null, null);
//                addDocument(getIndexNameForTest(), "1", TEST_FIELD, TEXT, null, null);
//                addDocument(getIndexNameForTest(), "2", TEST_FIELD, TEXT, null, null);
//
//                responseBody = executeNeuralStatRequest(new ArrayList<>(), new ArrayList<>());
//                logger.info("Old after insert:" + responseBody);
//                assertEquals(
//                    numberOfExecution + 3,
//                    getNestedValue(parseAggregatedNodeStatsResponse(responseBody), EventStatName.TEXT_EMBEDDING_PROCESSOR_EXECUTIONS)
//                );
//                assertEquals(
//                    numberOfProcessor + 1,
//                    getNestedValue(parseInfoStatsResponse(responseBody), InfoStatName.TEXT_EMBEDDING_PROCESSORS)
//                );
//                break;
//            case MIXED:
//                modelId = getModelId(getIngestionPipeline(PIPELINE_NAME), TEXT_EMBEDDING_PROCESSOR);
//                loadModel(modelId);
//                addDocument(getIndexNameForTest(), "3", TEST_FIELD, TEXT_MIXED, null, null);
//                addDocument(getIndexNameForTest(), "4", TEST_FIELD, TEXT_MIXED, null, null);
//                addDocument(getIndexNameForTest(), "5", TEST_FIELD, TEXT_MIXED, null, null);
//
//                // Get stats
//                responseBody = executeNeuralStatRequest(new ArrayList<>(), new ArrayList<>());
//                logger.info("Mixed after insert:" + responseBody);
//
//                assertEquals(
//                    numberOfExecution + 3,
//                    getNestedValue(parseAggregatedNodeStatsResponse(responseBody), EventStatName.TEXT_EMBEDDING_PROCESSOR_EXECUTIONS)
//                );
//                assertEquals(
//                    numberOfProcessor,
//                    getNestedValue(parseInfoStatsResponse(responseBody), InfoStatName.TEXT_EMBEDDING_PROCESSORS)
//                );
//                break;
//            case UPGRADED:
//                try {
//                    modelId = getModelId(getIngestionPipeline(PIPELINE_NAME), TEXT_EMBEDDING_PROCESSOR);
//                    loadModel(modelId);
//                    addDocument(getIndexNameForTest(), "6", TEST_FIELD, TEXT_UPGRADED, null, null);
//                    addDocument(getIndexNameForTest(), "7", TEST_FIELD, TEXT_UPGRADED, null, null);
//                    addDocument(getIndexNameForTest(), "8", TEST_FIELD, TEXT_UPGRADED, null, null);
//
//                    // Get stats
//                    responseBody = executeNeuralStatRequest(new ArrayList<>(), new ArrayList<>());
//                    logger.info("Upgraded after insert:" + responseBody);
//
//                    assertEquals(
//                        numberOfExecution + 3,
//                        getNestedValue(parseAggregatedNodeStatsResponse(responseBody), EventStatName.TEXT_EMBEDDING_PROCESSOR_EXECUTIONS)
//                    );
//                    assertEquals(
//                        numberOfProcessor,
//                        getNestedValue(parseInfoStatsResponse(responseBody), InfoStatName.TEXT_EMBEDDING_PROCESSORS)
//                    );
//                } finally {
//                    wipeOfTestResources(getIndexNameForTest(), PIPELINE_NAME, modelId, null);
//                }
//                break;
//            default:
//                throw new IllegalStateException("Unexpected value: " + getClusterType());
//        }
//    }
>>>>>>> a6669e4c
}<|MERGE_RESOLUTION|>--- conflicted
+++ resolved
@@ -32,85 +32,6 @@
     // TODO: There is a bug in stats api which need to be fixed before enabling following tests
     // https://github.com/opensearch-project/neural-search/issues/1368
 
-<<<<<<< HEAD
-        // Get initial stats
-        String responseBody = executeNeuralStatRequest(new ArrayList<>(), new ArrayList<>());
-        Map<String, Object> infoStats = parseInfoStatsResponse(responseBody);
-        Map<String, Object> aggregatedNodeStats = parseAggregatedNodeStatsResponse(responseBody);
-
-        int numberOfExecution = (int) getNestedValue(aggregatedNodeStats, EventStatName.TEXT_EMBEDDING_PROCESSOR_EXECUTIONS);
-        int numberOfProcessor = (int) getNestedValue(infoStats, InfoStatName.TEXT_EMBEDDING_PROCESSORS);
-
-        switch (getClusterType()) {
-            case OLD:
-                modelId = uploadTextEmbeddingModel();
-                loadModel(modelId);
-                createPipelineProcessor(modelId, PIPELINE_NAME);
-                createIndexWithConfiguration(
-                    getIndexNameForTest(),
-                    Files.readString(Path.of(classLoader.getResource("processor/IndexMappings.json").toURI())),
-                    PIPELINE_NAME
-                );
-                addDocument(getIndexNameForTest(), "0", TEST_FIELD, TEXT, null, null);
-
-                responseBody = executeNeuralStatRequest(new ArrayList<>(), new ArrayList<>());
-
-                assertEquals(
-                    numberOfExecution + 1,
-                    getNestedValue(parseAggregatedNodeStatsResponse(responseBody), EventStatName.TEXT_EMBEDDING_PROCESSOR_EXECUTIONS)
-                );
-                assertEquals(
-                    numberOfProcessor + 1,
-                    getNestedValue(parseInfoStatsResponse(responseBody), InfoStatName.TEXT_EMBEDDING_PROCESSORS)
-                );
-                break;
-            case MIXED:
-                modelId = getModelId(getIngestionPipeline(PIPELINE_NAME), TEXT_EMBEDDING_PROCESSOR);
-                loadModel(modelId);
-                addDocument(getIndexNameForTest(), "1", TEST_FIELD, TEXT, null, null);
-                addDocument(getIndexNameForTest(), "2", TEST_FIELD, TEXT, null, null);
-                addDocument(getIndexNameForTest(), "3", TEST_FIELD, TEXT, null, null);
-
-                // Get stats
-                responseBody = executeNeuralStatRequest(new ArrayList<>(), new ArrayList<>());
-
-                assertEquals(
-                    numberOfExecution + 3,
-                    getNestedValue(parseAggregatedNodeStatsResponse(responseBody), EventStatName.TEXT_EMBEDDING_PROCESSOR_EXECUTIONS)
-                );
-                assertEquals(
-                    numberOfProcessor,
-                    getNestedValue(parseInfoStatsResponse(responseBody), InfoStatName.TEXT_EMBEDDING_PROCESSORS)
-                );
-                break;
-            case UPGRADED:
-                try {
-                    modelId = getModelId(getIngestionPipeline(PIPELINE_NAME), TEXT_EMBEDDING_PROCESSOR);
-                    loadModel(modelId);
-                    addDocument(getIndexNameForTest(), "4", TEST_FIELD, TEXT, null, null);
-                    addDocument(getIndexNameForTest(), "5", TEST_FIELD, TEXT, null, null);
-                    addDocument(getIndexNameForTest(), "6", TEST_FIELD, TEXT, null, null);
-
-                    // Get stats
-                    responseBody = executeNeuralStatRequest(new ArrayList<>(), new ArrayList<>());
-
-                    assertEquals(
-                        numberOfExecution + 3,
-                        getNestedValue(parseAggregatedNodeStatsResponse(responseBody), EventStatName.TEXT_EMBEDDING_PROCESSOR_EXECUTIONS)
-                    );
-                    assertEquals(
-                        numberOfProcessor,
-                        getNestedValue(parseInfoStatsResponse(responseBody), InfoStatName.TEXT_EMBEDDING_PROCESSORS)
-                    );
-                } finally {
-                    wipeOfTestResources(getIndexNameForTest(), PIPELINE_NAME, modelId, null);
-                }
-                break;
-            default:
-                throw new IllegalStateException("Unexpected value: " + getClusterType());
-        }
-    }
-=======
 //    public void testStats_E2EFlow() throws Exception {
 //
 //        waitForClusterHealthGreen(NODES_BWC_CLUSTER, 90);
@@ -198,5 +119,4 @@
 //                throw new IllegalStateException("Unexpected value: " + getClusterType());
 //        }
 //    }
->>>>>>> a6669e4c
 }