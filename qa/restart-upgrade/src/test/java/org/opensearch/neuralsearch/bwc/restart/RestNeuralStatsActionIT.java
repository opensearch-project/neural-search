--- conflicted
+++ resolved
@@ -58,11 +58,7 @@
             responseBody = executeNeuralStatRequest(new ArrayList<>(), new ArrayList<>());
 
             assertEquals(
-<<<<<<< HEAD
-                numberOfExecution + 1,
-=======
                 numberOfExecution + 3,
->>>>>>> a6669e4c
                 getNestedValue(parseAggregatedNodeStatsResponse(responseBody), EventStatName.TEXT_EMBEDDING_PROCESSOR_EXECUTIONS)
             );
             assertEquals(
