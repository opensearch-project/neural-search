--- conflicted
+++ resolved
@@ -4,25 +4,15 @@
  */
 package org.opensearch.neuralsearch.processor.combination;
 
-<<<<<<< HEAD
-import java.util.Arrays;
-=======
 import java.util.ArrayList;
 import java.util.HashMap;
->>>>>>> 806042cc
 import java.util.List;
-import java.util.ArrayList;
 import java.util.Map;
-<<<<<<< HEAD
-import java.util.HashMap;
 import java.util.Set;
 import java.util.Objects;
 import java.util.Comparator;
 import java.util.LinkedHashSet;
 
-=======
-import java.util.Objects;
->>>>>>> 806042cc
 import java.util.stream.Collectors;
 
 import org.apache.lucene.search.TopDocs;
@@ -32,11 +22,9 @@
 import org.apache.lucene.search.TotalHits;
 import org.apache.lucene.search.Sort;
 import org.apache.lucene.search.SortField;
-import org.apache.lucene.search.SortedNumericSortField;
 import org.opensearch.neuralsearch.processor.CompoundTopDocs;
 
 import lombok.extern.log4j.Log4j2;
-import org.opensearch.search.sort.SortedWiderNumericSortField;
 
 /**
  * Abstracts combination of scores in query search results.
@@ -58,26 +46,48 @@
      * @param queryTopDocs              query results that need to be normalized, mutated by method execution
      * @param scoreCombinationTechnique exact combination method that should be applied
      */
-    public void combineScores(final List<CompoundTopDocs> queryTopDocs, final ScoreCombinationTechnique scoreCombinationTechnique) {
+    public void combineScores(
+        final List<CompoundTopDocs> queryTopDocs,
+        final ScoreCombinationTechnique scoreCombinationTechnique,
+        final boolean isSortingEnabled,
+        final Sort sort
+    ) {
+        boolean isSortByScore = isSortByScore(sort.getSort());
         // iterate over results from each shard. Every CompoundTopDocs object has results from
         // multiple sub queries, doc ids may repeat for each sub query results
-        queryTopDocs.forEach(compoundQueryTopDocs -> combineShardScores(scoreCombinationTechnique, compoundQueryTopDocs));
-    }
-
-    private void combineShardScores(final ScoreCombinationTechnique scoreCombinationTechnique, final CompoundTopDocs compoundQueryTopDocs) {
+        queryTopDocs.forEach(
+            compoundQueryTopDocs -> combineShardScores(
+                scoreCombinationTechnique,
+                compoundQueryTopDocs,
+                isSortingEnabled,
+                sort,
+                isSortByScore
+            )
+        );
+    }
+
+    private void combineShardScores(
+        final ScoreCombinationTechnique scoreCombinationTechnique,
+        final CompoundTopDocs compoundQueryTopDocs,
+        boolean isSortingEnabled,
+        final Sort sort,
+        final boolean isSortByScore
+    ) {
         if (Objects.isNull(compoundQueryTopDocs) || compoundQueryTopDocs.getTotalHits().value == 0) {
             return;
         }
         List<TopDocs> topDocsPerSubQuery = compoundQueryTopDocs.getTopDocs();
-        boolean isSortingEnabled = false;
-        TopDocs topDoc = topDocsPerSubQuery.stream()
-            .filter(Objects::nonNull)
-            .filter(topDocs -> topDocs.scoreDocs.length > 0)
-            .findFirst()
-            .orElse(null);
-        if (topDoc.scoreDocs[0] instanceof FieldDoc) {
-            isSortingEnabled = true;
-        }
+        // if (!isSortingEnabled){
+        // Optional<TopDocs> optionalTopDoc = topDocsPerSubQuery.stream()
+        // .filter(Objects::nonNull)
+        // .filter(topDocs -> topDocs.scoreDocs.length > 0)
+        // .findFirst();
+        //
+        // if (optionalTopDoc.isPresent() && optionalTopDoc.get().scoreDocs[0] instanceof FieldDoc) {
+        // isSortingEnabled = true;
+        // }
+        // }
+
         // - create map of normalized scores results returned from the single shard
         Map<Integer, float[]> normalizedScoresPerDoc = getNormalizedScoresPerDocument(topDocsPerSubQuery);
 
@@ -88,13 +98,21 @@
         );
 
         Map<Integer, Object[]> docIdSortFieldMap = null;
+        List<TopFieldDocs> topFieldDocs = null;
+        // Sort sort = null;
         if (isSortingEnabled) {
-            docIdSortFieldMap = getDocIdFieldMap(compoundQueryTopDocs);
+            topFieldDocs = topDocsPerSubQuery.stream()
+                .filter(topDocs -> topDocs.scoreDocs.length != 0)
+                .map(topDocs -> (TopFieldDocs) topDocs)
+                .collect(Collectors.toList());
+            // sort = createSort(topFieldDocs.toArray(new TopFieldDocs[0]));
+            // boolean isSortByScore = isSortByScore(sortFields);
+            docIdSortFieldMap = getDocIdFieldMap(compoundQueryTopDocs, isSortByScore, combinedNormalizedScoresByDocId);
         }
 
         // - sort documents by scores and take first "max number" of docs
         // create a collection of doc ids that are sorted by their combined scores
-        List<Integer> sortedDocsIds = getSortedDocIds(combinedNormalizedScoresByDocId, isSortingEnabled, topDocsPerSubQuery);
+        List<Integer> sortedDocsIds = getSortedDocIds(combinedNormalizedScoresByDocId, isSortingEnabled, topFieldDocs, sort);
 
         // - update query search results with normalized scores
         updateQueryTopDocsWithCombinedScores(
@@ -107,7 +125,20 @@
         );
     }
 
-    private Map<Integer, Object[]> getDocIdFieldMap(final CompoundTopDocs compoundTopDocs) {
+    private boolean isSortByScore(SortField[] sortFields) {
+        for (SortField sortField : sortFields) {
+            if (sortField.getType().equals(SortField.Type.SCORE)) {
+                return true;
+            }
+        }
+        return false;
+    }
+
+    private Map<Integer, Object[]> getDocIdFieldMap(
+        final CompoundTopDocs compoundTopDocs,
+        final boolean isSortByScore,
+        Map<Integer, Float> combinedNormalizedScoresByDocId
+    ) {
         // we're merging docs with normalized and combined scores. we need to have only maxHits results
         Map<Integer, Object[]> docIdSortFieldMap = new HashMap<>();
         List<TopDocs> topFieldDocs = compoundTopDocs.getTopDocs();
@@ -117,7 +148,11 @@
                 FieldDoc fieldDoc = (FieldDoc) scoreDoc;
 
                 if (docIdSortFieldMap.get(fieldDoc.doc) == null) {
-                    docIdSortFieldMap.put(fieldDoc.doc, fieldDoc.fields);
+                    if (isSortByScore) {
+                        docIdSortFieldMap.put(fieldDoc.doc, new Object[] { combinedNormalizedScoresByDocId.get(fieldDoc.doc) });
+                    } else {
+                        docIdSortFieldMap.put(fieldDoc.doc, fieldDoc.fields);
+                    }
                 }
             }
         }
@@ -126,8 +161,9 @@
 
     private List<Integer> getSortedDocIds(
         final Map<Integer, Float> combinedNormalizedScoresByDocId,
-        boolean isSortingEnabled,
-        List<TopDocs> topDocsPerSubQuery
+        final boolean isSortingEnabled,
+        final List<TopFieldDocs> topFieldDocs,
+        final Sort sort
     ) {
         // we're merging docs with normalized and combined scores. we need to have only maxHits results
         List<Integer> sortedDocsIds;
@@ -135,32 +171,11 @@
             sortedDocsIds = new ArrayList<>(combinedNormalizedScoresByDocId.keySet());
             sortedDocsIds.sort((a, b) -> Float.compare(combinedNormalizedScoresByDocId.get(b), combinedNormalizedScoresByDocId.get(a)));
         } else {
-
-            final List<TopFieldDocs> topFieldDocs = topDocsPerSubQuery.stream()
-                .filter(topDocs -> topDocs.scoreDocs.length != 0)
-                .map(topDocs -> (TopFieldDocs) topDocs)
-                .collect(Collectors.toList());
-
-            int topN = topFieldDocs.stream().mapToInt(topDocs -> topDocs.scoreDocs.length).sum();
-
-            final Sort sort = createSort(topFieldDocs.toArray(new TopFieldDocs[0]));
-
-            final Comparator<ScoreDoc> Sorting_TIE_BREAKER = (o1, o2) -> {
-                int scoreComparison = Double.compare(o1.score, o2.score);
-                if (scoreComparison != 0) {
-                    return scoreComparison;
-                }
-
-                int docIdComparison = Integer.compare(o1.doc, o2.doc);
-                if (docIdComparison != 0) {
-                    return docIdComparison;
-                }
-
-                // When duplicate result found then both score and doc ID are equal, return 1
-                return (o1.score == o2.score && o1.doc == o2.doc) ? 1 : 0;
-            };
-
-            final TopDocs sortedTopDocs = TopDocs.merge(sort, 0, topN, topFieldDocs.toArray(new TopFieldDocs[0]), Sorting_TIE_BREAKER);
+            int topN = 0;
+            for (TopFieldDocs topFieldDoc : topFieldDocs) {
+                topN += topFieldDoc.scoreDocs.length;
+            }
+            final TopDocs sortedTopDocs = TopDocs.merge(sort, 0, topN, topFieldDocs.toArray(new TopFieldDocs[0]), getTieBreaker());
             Set<Integer> uniqueDocIds = new LinkedHashSet<>();
             for (ScoreDoc scoreDoc : sortedTopDocs.scoreDocs) {
                 uniqueDocIds.add(scoreDoc.doc);
@@ -174,36 +189,24 @@
         final CompoundTopDocs compoundQueryTopDocs,
         final Map<Integer, Float> combinedNormalizedScoresByDocId,
         final List<Integer> sortedScores,
-<<<<<<< HEAD
         final long maxHits,
         Map<Integer, Object[]> docIdSortFieldMap,
         boolean isSortingEnabled
     ) {
         int shardId = compoundQueryTopDocs.getScoreDocs().get(0).shardIndex;
-
+        List<ScoreDoc> scoreDocs = new ArrayList<>();
         if (isSortingEnabled) {
-            return sortedScores.stream()
-                .limit(maxHits)
-                .map(docId -> new FieldDoc(docId, combinedNormalizedScoresByDocId.get(docId), docIdSortFieldMap.get(docId), shardId))
-                .collect(Collectors.toList());
+            for (int j = 0; j < maxHits && j < sortedScores.size(); j++) {
+                int docId = sortedScores.get(j);
+                scoreDocs.add(new FieldDoc(docId, combinedNormalizedScoresByDocId.get(docId), docIdSortFieldMap.get(docId), shardId));
+            }
         } else {
-            return sortedScores.stream()
-                .limit(maxHits)
-                .map(docId -> new ScoreDoc(docId, combinedNormalizedScoresByDocId.get(docId), shardId))
-                .collect(Collectors.toList());
-        }
-
-=======
-        final long maxHits
-    ) {
-        List<ScoreDoc> scoreDocs = new ArrayList<>();
-        int shardId = compoundQueryTopDocs.getScoreDocs().get(0).shardIndex;
-        for (int j = 0; j < maxHits && j < sortedScores.size(); j++) {
-            int docId = sortedScores.get(j);
-            scoreDocs.add(new ScoreDoc(docId, combinedNormalizedScoresByDocId.get(docId), shardId));
+            for (int j = 0; j < maxHits && j < sortedScores.size(); j++) {
+                int docId = sortedScores.get(j);
+                scoreDocs.add(new ScoreDoc(docId, combinedNormalizedScoresByDocId.get(docId), shardId));
+            }
         }
         return scoreDocs;
->>>>>>> 806042cc
     }
 
     public Map<Integer, float[]> getNormalizedScoresPerDocument(final List<TopDocs> topDocsPerSubQuery) {
@@ -239,19 +242,7 @@
         Map<Integer, Object[]> docIdSortFieldMap,
         boolean isSortingEnabled
     ) {
-<<<<<<< HEAD
-        // When `search_after` is applied then totalHits are greater than maxHits
-        // long totalHitsWhenPagingApplied = 0;
-        // if (isSortingEnabled) {
-        // totalHitsWhenPagingApplied = compoundQueryTopDocs.getTotalHits().value;
-        // }
-
-        // - count max number of hits among sub-queries
-        // If `search_after is applied then count of score docs will be lower than totalHits found in Query Phase
-        // int maxHits = getMaxHits(topDocsPerSubQuery);
-=======
         // - max number of hits will be the same which are passed from QueryPhase
->>>>>>> 806042cc
         long maxHits = compoundQueryTopDocs.getTotalHits().value;
         // - update query search results with normalized scores
         compoundQueryTopDocs.setScoreDocs(
@@ -264,32 +255,10 @@
                 isSortingEnabled
             )
         );
-        // if (isPagingApplied) {
-        // compoundQueryTopDocs.setTotalHits(getTotalHits(topDocsPerSubQuery, totalHitsWhenPagingApplied));
-        // } else {
         compoundQueryTopDocs.setTotalHits(getTotalHits(topDocsPerSubQuery, maxHits));
-        // }
-    }
-
-<<<<<<< HEAD
-    /**
-     * Get max hits as number of unique doc ids from results of all sub-queries
-     * @param topDocsPerSubQuery list of topDocs objects for one shard
-     * @return number of unique doc ids
-     */
-    protected int getMaxHits(final List<TopDocs> topDocsPerSubQuery) {
-        Set<Integer> docIds = topDocsPerSubQuery.stream()
-            .filter(topDocs -> Objects.nonNull(topDocs.scoreDocs))
-            .flatMap(topDocs -> Arrays.stream(topDocs.scoreDocs))
-            .map(scoreDoc -> scoreDoc.doc)
-            .collect(Collectors.toSet());
-        return docIds.size();
-    }
-
-    private TotalHits getTotalHits(final List<TopDocs> topDocsPerSubQuery, long maxHits) {
-=======
+    }
+
     private TotalHits getTotalHits(final List<TopDocs> topDocsPerSubQuery, final long maxHits) {
->>>>>>> 806042cc
         TotalHits.Relation totalHits = TotalHits.Relation.EQUAL_TO;
         if (topDocsPerSubQuery.stream().anyMatch(topDocs -> topDocs.totalHits.relation == TotalHits.Relation.GREATER_THAN_OR_EQUAL_TO)) {
             totalHits = TotalHits.Relation.GREATER_THAN_OR_EQUAL_TO;
@@ -297,38 +266,49 @@
         return new TotalHits(maxHits, totalHits);
     }
 
-    private static Sort createSort(TopFieldDocs[] topFieldDocs) {
-        final SortField[] firstTopDocFields = topFieldDocs[0].fields;
-        final SortField[] newFields = new SortField[firstTopDocFields.length];
-
-        for (int i = 0; i < firstTopDocFields.length; i++) {
-            final SortField delegate = firstTopDocFields[i];
-            final SortField.Type type = delegate instanceof SortedNumericSortField
-                ? ((SortedNumericSortField) delegate).getNumericType()
-                : delegate.getType();
-
-            if (SortedWiderNumericSortField.isTypeSupported(type) && isSortWideningRequired(topFieldDocs, i)) {
-                newFields[i] = new SortedWiderNumericSortField(delegate.getField(), type, delegate.getReverse());
-            } else {
-                newFields[i] = firstTopDocFields[i];
-            }
-        }
-        return new Sort(newFields);
-    }
-
-    private static boolean isSortWideningRequired(TopFieldDocs[] topFieldDocs, int sortFieldindex) {
-        for (int i = 0; i < topFieldDocs.length - 1; i++) {
-            if (!topFieldDocs[i].fields[sortFieldindex].equals(topFieldDocs[i + 1].fields[sortFieldindex])) {
-                return true;
-            }
-        }
-        return false;
-    }
-
-    private static void setShardIndex(TopDocs topDocs, int shardIndex) {
-        assert topDocs.scoreDocs.length == 0 || topDocs.scoreDocs[0].shardIndex == -1 : "shardIndex is already set";
-        for (ScoreDoc doc : topDocs.scoreDocs) {
-            doc.shardIndex = shardIndex;
-        }
+    // private static Sort createSort(TopFieldDocs[] topFieldDocs) {
+    // final SortField[] firstTopDocFields = topFieldDocs[0].fields;
+    // final SortField[] newFields = new SortField[firstTopDocFields.length];
+    //
+    // for (int i = 0; i < firstTopDocFields.length; i++) {
+    // final SortField delegate = firstTopDocFields[i];
+    // final SortField.Type type = delegate instanceof SortedNumericSortField
+    // ? ((SortedNumericSortField) delegate).getNumericType()
+    // : delegate.getType();
+    //
+    // if (SortedWiderNumericSortField.isTypeSupported(type) && isSortWideningRequired(topFieldDocs, i)) {
+    // newFields[i] = new SortedWiderNumericSortField(delegate.getField(), type, delegate.getReverse());
+    // } else {
+    // newFields[i] = firstTopDocFields[i];
+    // }
+    // }
+    // return new Sort(newFields);
+    // }
+    //
+    // private static boolean isSortWideningRequired(TopFieldDocs[] topFieldDocs, int sortFieldindex) {
+    // for (int i = 0; i < topFieldDocs.length - 1; i++) {
+    // if (!topFieldDocs[i].fields[sortFieldindex].equals(topFieldDocs[i + 1].fields[sortFieldindex])) {
+    // return true;
+    // }
+    // }
+    // return false;
+    // }
+
+    private Comparator<ScoreDoc> getTieBreaker() {
+        final Comparator<ScoreDoc> Sorting_TIE_BREAKER = (o1, o2) -> {
+            int scoreComparison = Double.compare(o1.score, o2.score);
+            if (scoreComparison != 0) {
+                return scoreComparison;
+            }
+
+            int docIdComparison = Integer.compare(o1.doc, o2.doc);
+            if (docIdComparison != 0) {
+                return docIdComparison;
+            }
+
+            // When duplicate result found then both score and doc ID are equal, return 1
+            return (o1.score == o2.score && o1.doc == o2.doc) ? 1 : 0;
+        };
+        return Sorting_TIE_BREAKER;
     }
 }