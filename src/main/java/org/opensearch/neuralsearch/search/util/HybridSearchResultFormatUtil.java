/*
 * Copyright OpenSearch Contributors
 * SPDX-License-Identifier: Apache-2.0
 */
package org.opensearch.neuralsearch.search.util;

import java.util.Objects;

import org.apache.lucene.search.ScoreDoc;
import org.apache.lucene.search.FieldDoc;
import org.apache.lucene.search.SortField;
import org.apache.lucene.search.SortedNumericSortField;
import org.apache.lucene.util.BytesRef;

/**
 * Utility class for handling format of Hybrid Search query results
 */
public class HybridSearchResultFormatUtil {
    // both magic numbers are randomly generated, there should be no collision as whole part of score is huge
    // and OpenSearch convention is that scores are positive numbers
    public static final Float MAGIC_NUMBER_START_STOP = -9549511920.4881596047f;
    public static final Float MAGIC_NUMBER_DELIMITER = -4422440593.9791198149f;

    /**
     * Create ScoreDoc object that is a start/stop element in case of hybrid search query results
     * @param docId id of one of docs from actual result object, or -1 if there are no matches
     * @return
     */
    public static ScoreDoc createStartStopElementForHybridSearchResults(final int docId) {
        return new ScoreDoc(docId, MAGIC_NUMBER_START_STOP);
    }

    /**
     * Create ScoreDoc object that is a delimiter element between sub-query results in hybrid search query results
     * @param docId id of one of docs from actual result object, or -1 if there are no matches
     * @return
     */
    public static ScoreDoc createDelimiterElementForHybridSearchResults(final int docId) {
        return new ScoreDoc(docId, MAGIC_NUMBER_DELIMITER);
    }

    /**
     * Checking if passed scoreDocs object is a start/stop element in the list of hybrid query result scores
     * @param scoreDoc
     * @return true if it is a start/stop element
     */
    public static boolean isHybridQueryStartStopElement(final ScoreDoc scoreDoc) {
        return Objects.nonNull(scoreDoc) && scoreDoc.doc >= 0 && Float.compare(scoreDoc.score, MAGIC_NUMBER_START_STOP) == 0;
    }

    /**
     * Checking if passed scoreDocs object is a delimiter element in the list of hybrid query result scores
     * @param scoreDoc
     * @return true if it is a delimiter element
     */
    public static boolean isHybridQueryDelimiterElement(final ScoreDoc scoreDoc) {
        return Objects.nonNull(scoreDoc) && scoreDoc.doc >= 0 && Float.compare(scoreDoc.score, MAGIC_NUMBER_DELIMITER) == 0;
    }

<<<<<<< HEAD
=======
    public static FieldDoc createFieldDocStartStopElementForHybridSearchResults(final int docId, final Object[] fields) {
        return new FieldDoc(docId, MAGIC_NUMBER_START_STOP, fields);
    }

    /**
     * Create ScoreDoc object that is a delimiter element between sub-query results in hybrid search query results
     * @param docId id of one of docs from actual result object, or -1 if there are no matches
     * @return
     */
    public static FieldDoc createFieldDocDelimiterElementForHybridSearchResults(final int docId, final Object[] fields) {
        return new FieldDoc(docId, MAGIC_NUMBER_DELIMITER, fields);
    }

>>>>>>> a0c82c60
    /**
     * Checking if passed scoreDocs object is a special element (start/stop or delimiter) in the list of hybrid query result scores
     * @param scoreDoc score doc object to check on
     * @return true if it is a special element
     */
    public static boolean isHybridQuerySpecialElement(final ScoreDoc scoreDoc) {
        if (Objects.isNull(scoreDoc)) {
            return false;
        }
        return isHybridQueryStartStopElement(scoreDoc) || isHybridQueryDelimiterElement(scoreDoc);
    }

    /**
     * Checking if passed scoreDocs object is a document score element
     * @param scoreDoc score doc object to check on
     * @return true if element has score
     */
    public static boolean isHybridQueryScoreDocElement(final ScoreDoc scoreDoc) {
        if (Objects.isNull(scoreDoc)) {
            return false;
        }
        return !isHybridQuerySpecialElement(scoreDoc);
    }
<<<<<<< HEAD
=======

    /**
     * This method is for creating dummy sort object for the field docs having magic number scores which acts as delimiters.
     *  The sort object should be in the same type of the field on which sorting criteria is applied.
     * @param fields contains the information about the object type of the field on which sorting criteria is applied
     * @return
     */
    public static Object[] createSortFieldsForDelimiterResults(final Object[] fields) {
        final Object[] sortFields = new Object[fields.length];
        for (int i = 0; i < fields.length; i++) {
            SortField sortField = (SortField) fields[i];
            SortField.Type type = sortField.getType();
            if (sortField instanceof SortedNumericSortField) {
                type = ((SortedNumericSortField) sortField).getNumericType();
            }
            // Example: Lets consider there are 2 sort fields on which the sort criteria has to be applied.
            // <docId, MAGIC_NUMBER_START_START, ShardId, [1,1]>
            // <docId, MAGIC_NUMBER_DELIMITER, ShardId, [1,1]>
            // ...
            // <docId, MAGIC_NUMBER_DELIMITER, ShardId, [1,1]>
            // <docId, MAGIC_NUMBER_START_STOP, ShardId, [1,1]> `
            Object SORT_FIELDS_FOR_DELIMITER_RESULTS;
            switch (type) {
                case DOC:
                case INT:
                    SORT_FIELDS_FOR_DELIMITER_RESULTS = 1;
                    break;
                case LONG:
                    SORT_FIELDS_FOR_DELIMITER_RESULTS = 1L;
                    break;
                case SCORE:
                case FLOAT:
                    SORT_FIELDS_FOR_DELIMITER_RESULTS = 1.0f;
                    break;
                case DOUBLE:
                    SORT_FIELDS_FOR_DELIMITER_RESULTS = 1.0;
                    break;
                default:
                    SORT_FIELDS_FOR_DELIMITER_RESULTS = new BytesRef();
            }

            sortFields[i] = SORT_FIELDS_FOR_DELIMITER_RESULTS;
        }
        return sortFields;
    }
>>>>>>> a0c82c60
}<|MERGE_RESOLUTION|>--- conflicted
+++ resolved
@@ -57,8 +57,6 @@
         return Objects.nonNull(scoreDoc) && scoreDoc.doc >= 0 && Float.compare(scoreDoc.score, MAGIC_NUMBER_DELIMITER) == 0;
     }
 
-<<<<<<< HEAD
-=======
     public static FieldDoc createFieldDocStartStopElementForHybridSearchResults(final int docId, final Object[] fields) {
         return new FieldDoc(docId, MAGIC_NUMBER_START_STOP, fields);
     }
@@ -72,7 +70,6 @@
         return new FieldDoc(docId, MAGIC_NUMBER_DELIMITER, fields);
     }
 
->>>>>>> a0c82c60
     /**
      * Checking if passed scoreDocs object is a special element (start/stop or delimiter) in the list of hybrid query result scores
      * @param scoreDoc score doc object to check on
@@ -96,8 +93,6 @@
         }
         return !isHybridQuerySpecialElement(scoreDoc);
     }
-<<<<<<< HEAD
-=======
 
     /**
      * This method is for creating dummy sort object for the field docs having magic number scores which acts as delimiters.
@@ -143,5 +138,4 @@
         }
         return sortFields;
     }
->>>>>>> a0c82c60
 }