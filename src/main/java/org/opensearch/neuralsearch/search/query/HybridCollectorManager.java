--- conflicted
+++ resolved
@@ -74,6 +74,9 @@
         boolean isSingleShard = searchContext.numberOfShards() == 1;
         int numDocs = Math.min(searchContext.from() + searchContext.size(), totalNumDocs);
         int trackTotalHitsUpTo = searchContext.trackTotalHitsUpTo();
+        if (searchContext.sort() != null) {
+            validateSortCriteria(searchContext, searchContext.trackScores());
+        }
 
         Weight filteringWeight = null;
         // Check for post filter to create weight for filter query and later use that weight in the search workflow
@@ -209,31 +212,63 @@
                 .findFirst()
                 .orElseThrow(() -> new IllegalStateException("cannot collect results of hybrid search query"));
 
-            HybridTopDocSortCollector.SimpleFieldCollector simpleFieldCollector = null;
-            HybridTopDocSortCollector.PagingFieldCollector pagingFieldCollector = null;
+            HybridTopDocSortCollector.SimpleFieldCollector simpleFieldCollector;
+            HybridTopDocSortCollector.PagingFieldCollector pagingFieldCollector;
             List<TopFieldDocs> topFieldDocs;
             long maxTotalHits;
+            float maxScore;
             if (hybridSortedTopScoreDocCollector instanceof HybridTopDocSortCollector.SimpleFieldCollector) {
                 simpleFieldCollector = (HybridTopDocSortCollector.SimpleFieldCollector) hybridSortedTopScoreDocCollector;
                 topFieldDocs = simpleFieldCollector.topDocs();
                 maxTotalHits = simpleFieldCollector.getTotalHits();
+                maxScore = simpleFieldCollector.getMaxScore();
             } else {
                 pagingFieldCollector = (HybridTopDocSortCollector.PagingFieldCollector) hybridSortedTopScoreDocCollector;
                 topFieldDocs = pagingFieldCollector.topDocs();
                 maxTotalHits = pagingFieldCollector.getTotalHits();
+                maxScore = pagingFieldCollector.getMaxScore();
             }
 
             TopDocs newTopDocs = getNewTopFieldDocs(
-                getTopFieldTotalHits(this.trackTotalHitsUpTo, topFieldDocs, isSingleShard, maxTotalHits),
+                getTotalHits(this.trackTotalHitsUpTo, topFieldDocs, isSingleShard, maxTotalHits),
                 topFieldDocs,
                 sortAndFormats.sort.getSort()
             );
-            float maxScore = getTopFieldMaxScore(topFieldDocs);
             TopDocsAndMaxScore topDocsAndMaxScore = new TopDocsAndMaxScore(newTopDocs, maxScore);
             return (QuerySearchResult result) -> { result.topDocs(topDocsAndMaxScore, getSortValueFormats(sortAndFormats)); };
         }
 
         throw new IllegalStateException("cannot collect results of hybrid search query, there are no proper score collectors");
+    }
+
+    private static void validateSortCriteria(SearchContext searchContext, boolean trackScores) {
+        SortField[] sortFields = searchContext.sort().sort.getSort();
+        boolean isSortByField = false;
+        boolean isSortByScore = false;
+        for (SortField sortField : sortFields) {
+            SortField.Type type = sortField.getType();
+            if (type.equals(SortField.Type.SCORE)) {
+                isSortByScore = true;
+            } else {
+                isSortByField = true;
+            }
+            if (isSortByScore && isSortByField) {
+                break;
+            }
+        }
+        if (isSortByScore && isSortByField) {
+            throw new IllegalArgumentException(
+                "_score sort criteria cannot be applied with any other criteria. Please select one sort criteria out of them."
+            );
+        }
+        if (trackScores && isSortByField) {
+            throw new IllegalArgumentException(
+                "Hybrid search results are sorted by any field, docId or _id, track_scores must be set to true."
+            );
+        }
+        if (trackScores && isSortByScore) {
+            throw new IllegalArgumentException("Hybrid search results are by default sorted by _score, track_scores must be set to false.");
+        }
     }
 
     private TopDocs getNewTopDocs(final TotalHits totalHits, final List<TopDocs> topDocs) {
@@ -279,12 +314,7 @@
         return new TopDocs(totalHits, scoreDocs);
     }
 
-    private TotalHits getTotalHits(
-        int trackTotalHitsUpTo,
-        final List<TopDocs> topDocs,
-        final boolean isSingleShard,
-        final long maxTotalHits
-    ) {
+    private TotalHits getTotalHits(int trackTotalHitsUpTo, final List<?> topDocs, final boolean isSingleShard, final long maxTotalHits) {
         final TotalHits.Relation relation = trackTotalHitsUpTo == SearchContext.TRACK_TOTAL_HITS_DISABLED
             ? TotalHits.Relation.GREATER_THAN_OR_EQUAL_TO
             : TotalHits.Relation.EQUAL_TO;
@@ -293,19 +323,6 @@
         }
 
         return new TotalHits(maxTotalHits, relation);
-    }
-
-<<<<<<< HEAD
-    private float getMaxScore(final List<TopDocs> topDocs) {
-        if (topDocs.isEmpty()) {
-            return 0.0f;
-        } else {
-            return topDocs.stream()
-                .map(docs -> docs.scoreDocs.length == 0 ? new ScoreDoc(-1, 0.0f) : docs.scoreDocs[0])
-                .map(scoreDoc -> scoreDoc.score)
-                .max(Float::compare)
-                .get();
-        }
     }
 
     private TopDocs getNewTopFieldDocs(final TotalHits totalHits, final List<TopFieldDocs> topFieldDocs, final SortField sortFields[]) {
@@ -358,50 +375,6 @@
         return new TopFieldDocs(totalHits, fieldDocs, sortFields);
     }
 
-    private TotalHits getTopFieldTotalHits(
-        int trackTotalHitsUpTo,
-        final List<TopFieldDocs> topFieldDocs,
-        final boolean isSingleShard,
-        long maxTotalHits
-    ) {
-        final TotalHits.Relation relation = trackTotalHitsUpTo == SearchContext.TRACK_TOTAL_HITS_DISABLED
-            ? TotalHits.Relation.GREATER_THAN_OR_EQUAL_TO
-            : TotalHits.Relation.EQUAL_TO;
-        if (topFieldDocs == null || topFieldDocs.isEmpty()) {
-            return new TotalHits(0, relation);
-        }
-
-        // long maxTotalHits=maxHits;
-        // if (simpleFieldCollector != null) {
-        // maxTotalHits = simpleFieldCollector.getTotalHits();
-        // } else {
-        // List<ScoreDoc[]> scoreDocs = topFieldDocs.stream()
-        // .map(topDoc -> topDoc.scoreDocs)
-        // .filter(Objects::nonNull)
-        // .collect(Collectors.toList());
-        // Set<Integer> uniqueDocIds = new HashSet<>();
-        // for (ScoreDoc[] scoreDocsArray : scoreDocs) {
-        // uniqueDocIds.addAll(Arrays.stream(scoreDocsArray).map(scoreDoc -> scoreDoc.doc).collect(Collectors.toList()));
-        // }
-        // maxTotalHits = uniqueDocIds.size();
-        // }
-        return new TotalHits(maxTotalHits, relation);
-    }
-
-    private float getTopFieldMaxScore(final List<TopFieldDocs> topFieldDocs) {
-        if (topFieldDocs.isEmpty()) {
-            return 0.0f;
-        } else {
-            return topFieldDocs.stream()
-                .map(docs -> docs.scoreDocs.length == 0 ? new ScoreDoc(-1, 0.0f) : docs.scoreDocs[0])
-                .map(scoreDoc -> scoreDoc.score)
-                .max(Float::compare)
-                .get();
-        }
-    }
-
-=======
->>>>>>> 806042cc
     private DocValueFormat[] getSortValueFormats(final SortAndFormats sortAndFormats) {
         return sortAndFormats == null ? null : sortAndFormats.formats;
     }
