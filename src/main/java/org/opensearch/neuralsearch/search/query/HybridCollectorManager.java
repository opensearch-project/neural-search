/*
 * Copyright OpenSearch Contributors
 * SPDX-License-Identifier: Apache-2.0
 */
package org.opensearch.neuralsearch.search.query;

import java.util.Locale;
import lombok.RequiredArgsConstructor;
import org.apache.lucene.index.IndexReader;
import org.apache.lucene.search.Collector;
import org.apache.lucene.search.CollectorManager;
import org.apache.lucene.search.Weight;
import org.apache.lucene.search.ScoreDoc;
import org.apache.lucene.search.ScoreMode;
import org.apache.lucene.search.TotalHits;
import org.apache.lucene.search.Query;
import org.apache.lucene.search.TopDocs;
import org.apache.lucene.search.SortField;
import org.apache.lucene.search.TopFieldDocs;
import org.apache.lucene.search.FieldDoc;
import org.opensearch.common.Nullable;
import org.opensearch.common.lucene.search.FilteredCollector;
import org.opensearch.common.lucene.search.TopDocsAndMaxScore;
import org.opensearch.neuralsearch.search.HitsThresholdChecker;
import org.opensearch.neuralsearch.search.collector.HybridSearchCollector;
import org.opensearch.neuralsearch.search.collector.HybridTopFieldDocSortCollector;
import org.opensearch.neuralsearch.search.collector.HybridTopScoreDocCollector;
import org.opensearch.neuralsearch.search.collector.SimpleFieldCollector;
import org.opensearch.neuralsearch.search.collector.PagingFieldCollector;
import org.opensearch.search.DocValueFormat;
import org.opensearch.search.internal.ContextIndexSearcher;
import org.opensearch.search.internal.SearchContext;
import org.opensearch.search.query.MultiCollectorWrapper;
import org.opensearch.search.query.QuerySearchResult;
import org.opensearch.search.query.ReduceableSearchResult;
import org.opensearch.search.sort.SortAndFormats;

import java.io.IOException;
import java.util.ArrayList;
import java.util.Arrays;
import java.util.Collection;
import java.util.List;
import java.util.Objects;

import static org.apache.lucene.search.TotalHits.Relation;
<<<<<<< HEAD
import static org.opensearch.neuralsearch.search.query.TopDocsMerger.TOP_DOCS_MERGER_TOP_SCORES;
=======
>>>>>>> a0c82c60
import static org.opensearch.neuralsearch.search.util.HybridSearchResultFormatUtil.createDelimiterElementForHybridSearchResults;
import static org.opensearch.neuralsearch.search.util.HybridSearchResultFormatUtil.createStartStopElementForHybridSearchResults;
import static org.opensearch.neuralsearch.search.util.HybridSearchResultFormatUtil.createFieldDocStartStopElementForHybridSearchResults;
import static org.opensearch.neuralsearch.search.util.HybridSearchResultFormatUtil.createFieldDocDelimiterElementForHybridSearchResults;
import static org.opensearch.neuralsearch.search.util.HybridSearchResultFormatUtil.createSortFieldsForDelimiterResults;

/**
 * Collector manager based on HybridTopScoreDocCollector that allows users to parallelize counting the number of hits.
 * In most cases it will be wrapped in MultiCollectorManager.
 */
@RequiredArgsConstructor
public abstract class HybridCollectorManager implements CollectorManager<Collector, ReduceableSearchResult> {

    private final int numHits;
    private final HitsThresholdChecker hitsThresholdChecker;
    private final int trackTotalHitsUpTo;
    private final SortAndFormats sortAndFormats;
    @Nullable
    private final Weight filterWeight;
<<<<<<< HEAD
    private static final float boost_factor = 1f;
    private final TopDocsMerger topDocsMerger;
=======
    private static final float boostFactor = 1f;
    private final TopDocsMerger topDocsMerger;
    @Nullable
    private final FieldDoc after;
>>>>>>> a0c82c60

    /**
     * Create new instance of HybridCollectorManager depending on the concurrent search beeing enabled or disabled.
     * @param searchContext
     * @return
     * @throws IOException
     */
    public static CollectorManager createHybridCollectorManager(final SearchContext searchContext) throws IOException {
        final IndexReader reader = searchContext.searcher().getIndexReader();
        final int totalNumDocs = Math.max(0, reader.numDocs());
        int numDocs = Math.min(searchContext.from() + searchContext.size(), totalNumDocs);
        int trackTotalHitsUpTo = searchContext.trackTotalHitsUpTo();
        if (searchContext.sort() != null) {
            validateSortCriteria(searchContext, searchContext.trackScores());
        }

        Weight filteringWeight = null;
        // Check for post filter to create weight for filter query and later use that weight in the search workflow
        if (Objects.nonNull(searchContext.parsedPostFilter()) && Objects.nonNull(searchContext.parsedPostFilter().query())) {
            Query filterQuery = searchContext.parsedPostFilter().query();
            ContextIndexSearcher searcher = searchContext.searcher();
            // ScoreMode COMPLETE_NO_SCORES will be passed as post_filter does not contribute in scoring. COMPLETE_NO_SCORES means it is not
            // a scoring clause
            // Boost factor 1f is taken because if boost is multiplicative of 1 then it means "no boost"
            // Previously this code in OpenSearch looked like
            // https://github.com/opensearch-project/OpenSearch/commit/36a5cf8f35e5cbaa1ff857b5a5db8c02edc1a187
            filteringWeight = searcher.createWeight(searcher.rewrite(filterQuery), ScoreMode.COMPLETE_NO_SCORES, boostFactor);
        }

        return searchContext.shouldUseConcurrentSearch()
            ? new HybridCollectorConcurrentSearchManager(
                numDocs,
                new HitsThresholdChecker(Math.max(numDocs, searchContext.trackTotalHitsUpTo())),
                trackTotalHitsUpTo,
                searchContext.sort(),
                filteringWeight,
                searchContext.searchAfter()
            )
            : new HybridCollectorNonConcurrentManager(
                numDocs,
                new HitsThresholdChecker(Math.max(numDocs, searchContext.trackTotalHitsUpTo())),
                trackTotalHitsUpTo,
                searchContext.sort(),
                filteringWeight,
                searchContext.searchAfter()
            );
    }

    @Override
    public Collector newCollector() {
        Collector hybridCollector = getHybridQueryCollector();
        // Check if filterWeight is present. If it is present then return wrap Hybrid Sort collector object underneath the FilteredCollector
        // object and return it.
        return Objects.nonNull(filterWeight) ? new FilteredCollector(hybridCollector, filterWeight) : hybridCollector;
    }

    private Collector getHybridQueryCollector() {
        if (sortAndFormats == null) {
            return new HybridTopScoreDocCollector(numHits, hitsThresholdChecker);
        } else {
            // Sorting is applied
            if (after == null) {
                return new SimpleFieldCollector(numHits, hitsThresholdChecker, sortAndFormats.sort);
            } else {
                // search_after is applied
                validateSearchAfterFieldAndSortFormats();
                return new PagingFieldCollector(numHits, hitsThresholdChecker, sortAndFormats.sort, after);
            }
        }
    }

    /**
     * Reduce the results from hybrid scores collector into a format specific for hybrid search query:
     * - start
     * - sub-query-delimiter
     * - scores
     * - stop
     * Ignore other collectors if they are present in the context
     * @param collectors collection of collectors after they has been executed and collected documents and scores
     * @return search results that can be reduced be the caller
     */
    @Override
    public ReduceableSearchResult reduce(Collection<Collector> collectors) {
<<<<<<< HEAD
        final List<HybridTopScoreDocCollector> hybridTopScoreDocCollectors = getHybridScoreDocCollectors(collectors);
        if (hybridTopScoreDocCollectors.isEmpty()) {
            throw new IllegalStateException("cannot collect results of hybrid search query, there are no proper score collectors");
        }

        List<ReduceableSearchResult> results = new ArrayList<>();
        DocValueFormat[] docValueFormats = getSortValueFormats(sortAndFormats);
        for (HybridTopScoreDocCollector hybridTopScoreDocCollector : hybridTopScoreDocCollectors) {
            List<TopDocs> topDocs = hybridTopScoreDocCollector.topDocs();
            TopDocs newTopDocs = getNewTopDocs(
                getTotalHits(this.trackTotalHitsUpTo, topDocs, hybridTopScoreDocCollector.getTotalHits()),
                topDocs
            );
            TopDocsAndMaxScore topDocsAndMaxScore = new TopDocsAndMaxScore(newTopDocs, hybridTopScoreDocCollector.getMaxScore());

            results.add((QuerySearchResult result) -> reduceCollectorResults(result, topDocsAndMaxScore, docValueFormats, newTopDocs));
        }
        return reduceSearchResults(results);
    }

    private List<HybridTopScoreDocCollector> getHybridScoreDocCollectors(Collection<Collector> collectors) {
        final List<HybridTopScoreDocCollector> hybridTopScoreDocCollectors = new ArrayList<>();
        // check if collector for hybrid query scores is part of this search context. It can be wrapped into MultiCollectorWrapper
        // in case multiple collector managers are registered. We use hybrid scores collector to format scores into
        // format specific for hybrid search query: start, sub-query-delimiter, scores, stop
=======
        final List<HybridSearchCollector> hybridSearchCollectors = getHybridSearchCollectors(collectors);
        if (hybridSearchCollectors.isEmpty()) {
            throw new IllegalStateException("cannot collect results of hybrid search query, there are no proper collectors");
        }
        return reduceSearchResults(getSearchResults(hybridSearchCollectors));
    }

    private List<ReduceableSearchResult> getSearchResults(final List<HybridSearchCollector> hybridSearchCollectors) {
        List<ReduceableSearchResult> results = new ArrayList<>();
        DocValueFormat[] docValueFormats = getSortValueFormats(sortAndFormats);
        for (HybridSearchCollector collector : hybridSearchCollectors) {
            TopDocsAndMaxScore topDocsAndMaxScore = getTopDocsAndAndMaxScore(collector, docValueFormats);
            results.add((QuerySearchResult result) -> reduceCollectorResults(result, topDocsAndMaxScore, docValueFormats));
        }
        return results;
    }

    private TopDocsAndMaxScore getTopDocsAndAndMaxScore(
        final HybridSearchCollector hybridSearchCollector,
        final DocValueFormat[] docValueFormats
    ) {
        TopDocs newTopDocs;
        List topDocs = hybridSearchCollector.topDocs();
        if (docValueFormats != null) {
            newTopDocs = getNewTopFieldDocs(
                getTotalHits(this.trackTotalHitsUpTo, topDocs, hybridSearchCollector.getTotalHits()),
                topDocs,
                sortAndFormats.sort.getSort()
            );
        } else {
            newTopDocs = getNewTopDocs(getTotalHits(this.trackTotalHitsUpTo, topDocs, hybridSearchCollector.getTotalHits()), topDocs);
        }
        return new TopDocsAndMaxScore(newTopDocs, hybridSearchCollector.getMaxScore());
    }

    private List<HybridSearchCollector> getHybridSearchCollectors(final Collection<Collector> collectors) {
        final List<HybridSearchCollector> hybridSearchCollectors = new ArrayList<>();
>>>>>>> a0c82c60
        for (final Collector collector : collectors) {
            if (collector instanceof MultiCollectorWrapper) {
                for (final Collector sub : (((MultiCollectorWrapper) collector).getCollectors())) {
                    if (sub instanceof HybridTopScoreDocCollector || sub instanceof HybridTopFieldDocSortCollector) {
                        hybridSearchCollectors.add((HybridSearchCollector) sub);
                    }
                }
            } else if (collector instanceof HybridTopScoreDocCollector || collector instanceof HybridTopFieldDocSortCollector) {
                hybridSearchCollectors.add((HybridSearchCollector) collector);
            } else if (collector instanceof FilteredCollector
                && (((FilteredCollector) collector).getCollector() instanceof HybridTopScoreDocCollector
                    || ((FilteredCollector) collector).getCollector() instanceof HybridTopFieldDocSortCollector)) {
                        hybridSearchCollectors.add((HybridSearchCollector) ((FilteredCollector) collector).getCollector());
                    }
        }
<<<<<<< HEAD
        return hybridTopScoreDocCollectors;
=======
        return hybridSearchCollectors;
    }

    private static void validateSortCriteria(SearchContext searchContext, boolean trackScores) {
        SortField[] sortFields = searchContext.sort().sort.getSort();
        boolean hasFieldSort = false;
        boolean hasScoreSort = false;
        for (SortField sortField : sortFields) {
            SortField.Type type = sortField.getType();
            if (type.equals(SortField.Type.SCORE)) {
                hasScoreSort = true;
            } else {
                hasFieldSort = true;
            }
            if (hasScoreSort && hasFieldSort) {
                break;
            }
        }
        if (hasScoreSort && hasFieldSort) {
            throw new IllegalArgumentException(
                "_score sort criteria cannot be applied with any other criteria. Please select one sort criteria out of them."
            );
        }
        if (trackScores && hasFieldSort) {
            throw new IllegalArgumentException(
                "Hybrid search results when sorted by any field, docId or _id, track_scores must be set to false."
            );
        }
        if (trackScores && hasScoreSort) {
            throw new IllegalArgumentException("Hybrid search results are by default sorted by _score, track_scores must be set to false.");
        }
    }

    private void validateSearchAfterFieldAndSortFormats() {
        if (after.fields == null) {
            throw new IllegalArgumentException("after.fields wasn't set; you must pass fillFields=true for the previous search");
        }

        if (after.fields.length != sortAndFormats.sort.getSort().length) {
            throw new IllegalArgumentException(
                String.format(
                    Locale.ROOT,
                    "after.fields has %s values but sort has %s",
                    after.fields.length,
                    sortAndFormats.sort.getSort().length
                )
            );
        }
>>>>>>> a0c82c60
    }

    private TopDocs getNewTopDocs(final TotalHits totalHits, final List<TopDocs> topDocs) {
        ScoreDoc[] scoreDocs = new ScoreDoc[0];
        if (Objects.nonNull(topDocs)) {
            // for a single shard case we need to do score processing at coordinator level.
            // this is workaround for current core behaviour, for single shard fetch phase is executed
            // right after query phase and processors are called after actual fetch is done
            // find any valid doc Id, or set it to -1 if there is not a single match
            int delimiterDocId = topDocs.stream()
                .filter(Objects::nonNull)
                .filter(topDoc -> Objects.nonNull(topDoc.scoreDocs))
                .map(topDoc -> topDoc.scoreDocs)
                .filter(scoreDoc -> scoreDoc.length > 0)
                .map(scoreDoc -> scoreDoc[0].doc)
                .findFirst()
                .orElse(-1);
            if (delimiterDocId == -1) {
                return new TopDocs(totalHits, scoreDocs);
            }
            // format scores using following template:
            // doc_id | magic_number_1
            // doc_id | magic_number_2
            // ...
            // doc_id | magic_number_2
            // ...
            // doc_id | magic_number_2
            // ...
            // doc_id | magic_number_1
            List<ScoreDoc> result = new ArrayList<>();
            result.add(createStartStopElementForHybridSearchResults(delimiterDocId));
            for (TopDocs topDoc : topDocs) {
                if (Objects.isNull(topDoc) || Objects.isNull(topDoc.scoreDocs)) {
                    result.add(createDelimiterElementForHybridSearchResults(delimiterDocId));
                    continue;
                }
                result.add(createDelimiterElementForHybridSearchResults(delimiterDocId));
                result.addAll(Arrays.asList(topDoc.scoreDocs));
            }
            result.add(createStartStopElementForHybridSearchResults(delimiterDocId));
            scoreDocs = result.stream().map(doc -> new ScoreDoc(doc.doc, doc.score, doc.shardIndex)).toArray(ScoreDoc[]::new);
        }
        return new TopDocs(totalHits, scoreDocs);
    }

<<<<<<< HEAD
    private TotalHits getTotalHits(int trackTotalHitsUpTo, final List<TopDocs> topDocs, final long maxTotalHits) {
        final Relation relation = trackTotalHitsUpTo == SearchContext.TRACK_TOTAL_HITS_DISABLED
            ? Relation.GREATER_THAN_OR_EQUAL_TO
            : Relation.EQUAL_TO;
=======
    private TotalHits getTotalHits(int trackTotalHitsUpTo, final List<?> topDocs, final long maxTotalHits) {
        final Relation relation = trackTotalHitsUpTo == SearchContext.TRACK_TOTAL_HITS_DISABLED
            ? Relation.GREATER_THAN_OR_EQUAL_TO
            : Relation.EQUAL_TO;

>>>>>>> a0c82c60
        if (topDocs == null || topDocs.isEmpty()) {
            return new TotalHits(0, relation);
        }

        return new TotalHits(maxTotalHits, relation);
    }

    private TopDocs getNewTopFieldDocs(final TotalHits totalHits, final List<TopFieldDocs> topFieldDocs, final SortField sortFields[]) {
        if (Objects.isNull(topFieldDocs)) {
            return new TopFieldDocs(totalHits, new FieldDoc[0], sortFields);
        }

        // for a single shard case we need to do score processing at coordinator level.
        // this is workaround for current core behaviour, for single shard fetch phase is executed
        // right after query phase and processors are called after actual fetch is done
        // find any valid doc Id, or set it to -1 if there is not a single match
        int delimiterDocId = topFieldDocs.stream()
            .filter(Objects::nonNull)
            .filter(topDoc -> Objects.nonNull(topDoc.scoreDocs))
            .map(topFieldDoc -> topFieldDoc.scoreDocs)
            .filter(scoreDoc -> scoreDoc.length > 0)
            .map(scoreDoc -> scoreDoc[0].doc)
            .findFirst()
            .orElse(-1);
        if (delimiterDocId == -1) {
            return new TopFieldDocs(totalHits, new FieldDoc[0], sortFields);
        }

        // format scores using following template:
        // consider the sort is applied for two fields.
        // consider field1 type is integer and field2 type is float.
        // doc_id | magic_number_1 | [1,1.0f]
        // doc_id | magic_number_2 | [1,1.0f]
        // ...
        // doc_id | magic_number_2 | [1,1.0f]
        // ...
        // doc_id | magic_number_2 | [1,1.0f]
        // ...
        // doc_id | magic_number_1 | [1,1.0f]
        final Object[] sortFieldsForDelimiterResults = createSortFieldsForDelimiterResults(sortFields);
        List<FieldDoc> result = new ArrayList<>();
        result.add(createFieldDocStartStopElementForHybridSearchResults(delimiterDocId, sortFieldsForDelimiterResults));
        for (TopFieldDocs topFieldDoc : topFieldDocs) {
            if (Objects.isNull(topFieldDoc) || Objects.isNull(topFieldDoc.scoreDocs)) {
                result.add(createFieldDocDelimiterElementForHybridSearchResults(delimiterDocId, sortFieldsForDelimiterResults));
                continue;
            }

            List<FieldDoc> fieldDocsPerQuery = new ArrayList<>();
            for (ScoreDoc scoreDoc : topFieldDoc.scoreDocs) {
                fieldDocsPerQuery.add((FieldDoc) scoreDoc);
            }
            result.add(createFieldDocDelimiterElementForHybridSearchResults(delimiterDocId, sortFieldsForDelimiterResults));
            result.addAll(fieldDocsPerQuery);
        }
        result.add(createFieldDocStartStopElementForHybridSearchResults(delimiterDocId, sortFieldsForDelimiterResults));

        FieldDoc[] fieldDocs = result.toArray(new FieldDoc[0]);

        return new TopFieldDocs(totalHits, fieldDocs, sortFields);
    }

    private DocValueFormat[] getSortValueFormats(final SortAndFormats sortAndFormats) {
        return sortAndFormats == null ? null : sortAndFormats.formats;
    }

    private void reduceCollectorResults(
<<<<<<< HEAD
        QuerySearchResult result,
        TopDocsAndMaxScore topDocsAndMaxScore,
        DocValueFormat[] docValueFormats,
        TopDocs newTopDocs
=======
        final QuerySearchResult result,
        final TopDocsAndMaxScore topDocsAndMaxScore,
        final DocValueFormat[] docValueFormats
>>>>>>> a0c82c60
    ) {
        // this is case of first collector, query result object doesn't have any top docs set, so we can
        // just set new top docs without merge
        // this call is effectively checking if QuerySearchResult.topDoc is null. using it in such way because
        // getter throws exception in case topDocs is null
        if (result.hasConsumedTopDocs()) {
            result.topDocs(topDocsAndMaxScore, docValueFormats);
            return;
        }
        // in this case top docs are already present in result, and we need to merge next result object with what we have.
        // if collector doesn't have any hits we can just skip it and save some cycles by not doing merge
<<<<<<< HEAD
        if (newTopDocs.totalHits.value == 0) {
=======
        if (topDocsAndMaxScore.topDocs.totalHits.value == 0) {
>>>>>>> a0c82c60
            return;
        }
        // we need to do actual merge because query result and current collector both have some score hits
        TopDocsAndMaxScore originalTotalDocsAndHits = result.topDocs();
        TopDocsAndMaxScore mergeTopDocsAndMaxScores = topDocsMerger.merge(originalTotalDocsAndHits, topDocsAndMaxScore);
        result.topDocs(mergeTopDocsAndMaxScores, docValueFormats);
    }

    /**
     * For collection of search results, return a single one that has results from all individual result objects.
     * @param results collection of search results
     * @return single search result that represents all results as one object
     */
<<<<<<< HEAD
    private ReduceableSearchResult reduceSearchResults(List<ReduceableSearchResult> results) {
=======
    private ReduceableSearchResult reduceSearchResults(final List<ReduceableSearchResult> results) {
>>>>>>> a0c82c60
        return (result) -> {
            for (ReduceableSearchResult r : results) {
                // call reduce for results of each single collector, this will update top docs in query result
                r.reduce(result);
            }
        };
    }

    /**
     * Implementation of the HybridCollector that reuses instance of collector on each even call. This allows caller to
     * use saved state of collector
     */
    static class HybridCollectorNonConcurrentManager extends HybridCollectorManager {
        private final Collector scoreCollector;

        public HybridCollectorNonConcurrentManager(
            int numHits,
            HitsThresholdChecker hitsThresholdChecker,
            int trackTotalHitsUpTo,
            SortAndFormats sortAndFormats,
            Weight filteringWeight,
            ScoreDoc searchAfter
        ) {
<<<<<<< HEAD
            super(numHits, hitsThresholdChecker, trackTotalHitsUpTo, sortAndFormats, filteringWeight, TOP_DOCS_MERGER_TOP_SCORES);
=======
            super(
                numHits,
                hitsThresholdChecker,
                trackTotalHitsUpTo,
                sortAndFormats,
                filteringWeight,
                new TopDocsMerger(sortAndFormats),
                (FieldDoc) searchAfter
            );
>>>>>>> a0c82c60
            scoreCollector = Objects.requireNonNull(super.newCollector(), "collector for hybrid query cannot be null");
        }

        @Override
        public Collector newCollector() {
            return scoreCollector;
        }

        @Override
        public ReduceableSearchResult reduce(Collection<Collector> collectors) {
            assert collectors.isEmpty() : "reduce on HybridCollectorNonConcurrentManager called with non-empty collectors";
            return super.reduce(List.of(scoreCollector));
        }
    }

    /**
     * Implementation of the HybridCollector that doesn't save collector's state and return new instance of every
     * call of newCollector
     */
    static class HybridCollectorConcurrentSearchManager extends HybridCollectorManager {

        public HybridCollectorConcurrentSearchManager(
            int numHits,
            HitsThresholdChecker hitsThresholdChecker,
            int trackTotalHitsUpTo,
            SortAndFormats sortAndFormats,
            Weight filteringWeight,
            ScoreDoc searchAfter
        ) {
<<<<<<< HEAD
            super(numHits, hitsThresholdChecker, trackTotalHitsUpTo, sortAndFormats, filteringWeight, TOP_DOCS_MERGER_TOP_SCORES);
=======
            super(
                numHits,
                hitsThresholdChecker,
                trackTotalHitsUpTo,
                sortAndFormats,
                filteringWeight,
                new TopDocsMerger(sortAndFormats),
                (FieldDoc) searchAfter
            );
>>>>>>> a0c82c60
        }
    }
}<|MERGE_RESOLUTION|>--- conflicted
+++ resolved
@@ -43,10 +43,7 @@
 import java.util.Objects;
 
 import static org.apache.lucene.search.TotalHits.Relation;
-<<<<<<< HEAD
-import static org.opensearch.neuralsearch.search.query.TopDocsMerger.TOP_DOCS_MERGER_TOP_SCORES;
-=======
->>>>>>> a0c82c60
+
 import static org.opensearch.neuralsearch.search.util.HybridSearchResultFormatUtil.createDelimiterElementForHybridSearchResults;
 import static org.opensearch.neuralsearch.search.util.HybridSearchResultFormatUtil.createStartStopElementForHybridSearchResults;
 import static org.opensearch.neuralsearch.search.util.HybridSearchResultFormatUtil.createFieldDocStartStopElementForHybridSearchResults;
@@ -66,15 +63,10 @@
     private final SortAndFormats sortAndFormats;
     @Nullable
     private final Weight filterWeight;
-<<<<<<< HEAD
-    private static final float boost_factor = 1f;
-    private final TopDocsMerger topDocsMerger;
-=======
     private static final float boostFactor = 1f;
     private final TopDocsMerger topDocsMerger;
     @Nullable
     private final FieldDoc after;
->>>>>>> a0c82c60
 
     /**
      * Create new instance of HybridCollectorManager depending on the concurrent search beeing enabled or disabled.
@@ -158,33 +150,6 @@
      */
     @Override
     public ReduceableSearchResult reduce(Collection<Collector> collectors) {
-<<<<<<< HEAD
-        final List<HybridTopScoreDocCollector> hybridTopScoreDocCollectors = getHybridScoreDocCollectors(collectors);
-        if (hybridTopScoreDocCollectors.isEmpty()) {
-            throw new IllegalStateException("cannot collect results of hybrid search query, there are no proper score collectors");
-        }
-
-        List<ReduceableSearchResult> results = new ArrayList<>();
-        DocValueFormat[] docValueFormats = getSortValueFormats(sortAndFormats);
-        for (HybridTopScoreDocCollector hybridTopScoreDocCollector : hybridTopScoreDocCollectors) {
-            List<TopDocs> topDocs = hybridTopScoreDocCollector.topDocs();
-            TopDocs newTopDocs = getNewTopDocs(
-                getTotalHits(this.trackTotalHitsUpTo, topDocs, hybridTopScoreDocCollector.getTotalHits()),
-                topDocs
-            );
-            TopDocsAndMaxScore topDocsAndMaxScore = new TopDocsAndMaxScore(newTopDocs, hybridTopScoreDocCollector.getMaxScore());
-
-            results.add((QuerySearchResult result) -> reduceCollectorResults(result, topDocsAndMaxScore, docValueFormats, newTopDocs));
-        }
-        return reduceSearchResults(results);
-    }
-
-    private List<HybridTopScoreDocCollector> getHybridScoreDocCollectors(Collection<Collector> collectors) {
-        final List<HybridTopScoreDocCollector> hybridTopScoreDocCollectors = new ArrayList<>();
-        // check if collector for hybrid query scores is part of this search context. It can be wrapped into MultiCollectorWrapper
-        // in case multiple collector managers are registered. We use hybrid scores collector to format scores into
-        // format specific for hybrid search query: start, sub-query-delimiter, scores, stop
-=======
         final List<HybridSearchCollector> hybridSearchCollectors = getHybridSearchCollectors(collectors);
         if (hybridSearchCollectors.isEmpty()) {
             throw new IllegalStateException("cannot collect results of hybrid search query, there are no proper collectors");
@@ -222,7 +187,6 @@
 
     private List<HybridSearchCollector> getHybridSearchCollectors(final Collection<Collector> collectors) {
         final List<HybridSearchCollector> hybridSearchCollectors = new ArrayList<>();
->>>>>>> a0c82c60
         for (final Collector collector : collectors) {
             if (collector instanceof MultiCollectorWrapper) {
                 for (final Collector sub : (((MultiCollectorWrapper) collector).getCollectors())) {
@@ -238,9 +202,6 @@
                         hybridSearchCollectors.add((HybridSearchCollector) ((FilteredCollector) collector).getCollector());
                     }
         }
-<<<<<<< HEAD
-        return hybridTopScoreDocCollectors;
-=======
         return hybridSearchCollectors;
     }
 
@@ -289,7 +250,6 @@
                 )
             );
         }
->>>>>>> a0c82c60
     }
 
     private TopDocs getNewTopDocs(final TotalHits totalHits, final List<TopDocs> topDocs) {
@@ -335,18 +295,11 @@
         return new TopDocs(totalHits, scoreDocs);
     }
 
-<<<<<<< HEAD
-    private TotalHits getTotalHits(int trackTotalHitsUpTo, final List<TopDocs> topDocs, final long maxTotalHits) {
-        final Relation relation = trackTotalHitsUpTo == SearchContext.TRACK_TOTAL_HITS_DISABLED
-            ? Relation.GREATER_THAN_OR_EQUAL_TO
-            : Relation.EQUAL_TO;
-=======
     private TotalHits getTotalHits(int trackTotalHitsUpTo, final List<?> topDocs, final long maxTotalHits) {
         final Relation relation = trackTotalHitsUpTo == SearchContext.TRACK_TOTAL_HITS_DISABLED
             ? Relation.GREATER_THAN_OR_EQUAL_TO
             : Relation.EQUAL_TO;
 
->>>>>>> a0c82c60
         if (topDocs == null || topDocs.isEmpty()) {
             return new TotalHits(0, relation);
         }
@@ -414,16 +367,9 @@
     }
 
     private void reduceCollectorResults(
-<<<<<<< HEAD
-        QuerySearchResult result,
-        TopDocsAndMaxScore topDocsAndMaxScore,
-        DocValueFormat[] docValueFormats,
-        TopDocs newTopDocs
-=======
         final QuerySearchResult result,
         final TopDocsAndMaxScore topDocsAndMaxScore,
         final DocValueFormat[] docValueFormats
->>>>>>> a0c82c60
     ) {
         // this is case of first collector, query result object doesn't have any top docs set, so we can
         // just set new top docs without merge
@@ -435,11 +381,7 @@
         }
         // in this case top docs are already present in result, and we need to merge next result object with what we have.
         // if collector doesn't have any hits we can just skip it and save some cycles by not doing merge
-<<<<<<< HEAD
-        if (newTopDocs.totalHits.value == 0) {
-=======
         if (topDocsAndMaxScore.topDocs.totalHits.value == 0) {
->>>>>>> a0c82c60
             return;
         }
         // we need to do actual merge because query result and current collector both have some score hits
@@ -453,11 +395,7 @@
      * @param results collection of search results
      * @return single search result that represents all results as one object
      */
-<<<<<<< HEAD
-    private ReduceableSearchResult reduceSearchResults(List<ReduceableSearchResult> results) {
-=======
     private ReduceableSearchResult reduceSearchResults(final List<ReduceableSearchResult> results) {
->>>>>>> a0c82c60
         return (result) -> {
             for (ReduceableSearchResult r : results) {
                 // call reduce for results of each single collector, this will update top docs in query result
@@ -481,9 +419,6 @@
             Weight filteringWeight,
             ScoreDoc searchAfter
         ) {
-<<<<<<< HEAD
-            super(numHits, hitsThresholdChecker, trackTotalHitsUpTo, sortAndFormats, filteringWeight, TOP_DOCS_MERGER_TOP_SCORES);
-=======
             super(
                 numHits,
                 hitsThresholdChecker,
@@ -493,7 +428,6 @@
                 new TopDocsMerger(sortAndFormats),
                 (FieldDoc) searchAfter
             );
->>>>>>> a0c82c60
             scoreCollector = Objects.requireNonNull(super.newCollector(), "collector for hybrid query cannot be null");
         }
 
@@ -523,9 +457,6 @@
             Weight filteringWeight,
             ScoreDoc searchAfter
         ) {
-<<<<<<< HEAD
-            super(numHits, hitsThresholdChecker, trackTotalHitsUpTo, sortAndFormats, filteringWeight, TOP_DOCS_MERGER_TOP_SCORES);
-=======
             super(
                 numHits,
                 hitsThresholdChecker,
@@ -535,7 +466,6 @@
                 new TopDocsMerger(sortAndFormats),
                 (FieldDoc) searchAfter
             );
->>>>>>> a0c82c60
         }
     }
 }