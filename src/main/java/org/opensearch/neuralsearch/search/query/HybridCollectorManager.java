--- conflicted
+++ resolved
@@ -8,27 +8,14 @@
 import lombok.RequiredArgsConstructor;
 import lombok.extern.log4j.Log4j2;
 import org.apache.lucene.index.IndexReader;
+import org.apache.lucene.search.BooleanQuery;
 import org.apache.lucene.search.Collector;
 import org.apache.lucene.search.CollectorManager;
-<<<<<<< HEAD
 import org.apache.lucene.search.Weight;
 import org.apache.lucene.search.ScoreMode;
 import org.apache.lucene.search.Query;
 import org.apache.lucene.search.SortField;
 import org.apache.lucene.search.FieldDoc;
-=======
-import org.apache.lucene.search.FieldDoc;
-import org.apache.lucene.search.Query;
-import org.apache.lucene.search.ScoreDoc;
-import org.apache.lucene.search.ScoreMode;
-import org.apache.lucene.search.SortField;
-import org.apache.lucene.search.TopDocs;
-import org.apache.lucene.search.TopFieldDocs;
-import org.apache.lucene.search.TotalHits;
-import org.apache.lucene.search.Weight;
-import org.apache.lucene.search.grouping.CollapseTopFieldDocs;
-import org.apache.lucene.util.BytesRef;
->>>>>>> a0751831
 import org.opensearch.common.Nullable;
 import org.opensearch.common.lucene.search.FilteredCollector;
 import org.opensearch.common.lucene.search.TopDocsAndMaxScore;
@@ -54,20 +41,8 @@
 import java.util.Objects;
 import java.util.Set;
 
-<<<<<<< HEAD
 import static org.opensearch.neuralsearch.util.HybridQueryUtil.isHybridQueryWrappedInBooleanQuery;
-=======
-import static org.apache.lucene.search.TotalHits.Relation;
-
-import static org.opensearch.neuralsearch.search.util.HybridSearchResultFormatUtil.createCollapseValueDelimiterElementForHybridSearchResults;
-import static org.opensearch.neuralsearch.search.util.HybridSearchResultFormatUtil.createCollapseValueStartStopElementForHybridSearchResults;
-import static org.opensearch.neuralsearch.search.util.HybridSearchResultFormatUtil.createDelimiterElementForHybridSearchResults;
-import static org.opensearch.neuralsearch.search.util.HybridSearchResultFormatUtil.createStartStopElementForHybridSearchResults;
-import static org.opensearch.neuralsearch.search.util.HybridSearchResultFormatUtil.createFieldDocStartStopElementForHybridSearchResults;
-import static org.opensearch.neuralsearch.search.util.HybridSearchResultFormatUtil.createFieldDocDelimiterElementForHybridSearchResults;
-import static org.opensearch.neuralsearch.search.util.HybridSearchResultFormatUtil.createSortFieldsForDelimiterResults;
 import static org.opensearch.neuralsearch.util.HybridQueryUtil.extractHybridQuery;
->>>>>>> a0751831
 
 /**
  * Collector manager based on HybridTopScoreDocCollector that allows users to parallelize counting the number of hits.
@@ -290,7 +265,6 @@
     }
 
     /**
-<<<<<<< HEAD
      * Unwraps a HybridQuery from either a direct query or a nested BooleanQuery
      */
     private static HybridQuery unwrapHybridQuery(final SearchContext searchContext) {
@@ -304,69 +278,5 @@
             hybridQuery = (HybridQuery) query;
         }
         return hybridQuery;
-=======
-     * Implementation of the HybridCollector that reuses instance of collector on each even call. This allows caller to
-     * use saved state of collector
-     */
-    static class HybridCollectorNonConcurrentManager extends HybridCollectorManager {
-        private final Collector scoreCollector;
-
-        public HybridCollectorNonConcurrentManager(
-            int numHits,
-            HitsThresholdChecker hitsThresholdChecker,
-            int trackTotalHitsUpTo,
-            Weight filteringWeight,
-            SearchContext searchContext
-        ) {
-            super(
-                numHits,
-                hitsThresholdChecker,
-                trackTotalHitsUpTo,
-                searchContext.sort(),
-                filteringWeight,
-                new TopDocsMerger(searchContext.sort()),
-                searchContext.searchAfter(),
-                searchContext
-            );
-            scoreCollector = Objects.requireNonNull(super.newCollector(), "collector for hybrid query cannot be null");
-        }
-
-        @Override
-        public Collector newCollector() {
-            return scoreCollector;
-        }
-
-        @Override
-        public ReduceableSearchResult reduce(Collection<Collector> collectors) throws IOException {
-            assert collectors.isEmpty() : "reduce on HybridCollectorNonConcurrentManager called with non-empty collectors";
-            return super.reduce(List.of(scoreCollector));
-        }
-    }
-
-    /**
-     * Implementation of the HybridCollector that doesn't save collector's state and return new instance of every
-     * call of newCollector
-     */
-    static class HybridCollectorConcurrentSearchManager extends HybridCollectorManager {
-
-        public HybridCollectorConcurrentSearchManager(
-            int numHits,
-            HitsThresholdChecker hitsThresholdChecker,
-            int trackTotalHitsUpTo,
-            Weight filteringWeight,
-            SearchContext searchContext
-        ) {
-            super(
-                numHits,
-                hitsThresholdChecker,
-                trackTotalHitsUpTo,
-                searchContext.sort(),
-                filteringWeight,
-                new TopDocsMerger(searchContext.sort()),
-                searchContext.searchAfter(),
-                searchContext
-            );
-        }
->>>>>>> a0751831
     }
 }