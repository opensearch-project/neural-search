--- conflicted
+++ resolved
@@ -55,12 +55,8 @@
 
     private final List<QueryBuilder> queries = new ArrayList<>();
 
-<<<<<<< HEAD
-    private String fieldName;
-
     private int paginationDepth;
-=======
->>>>>>> ec6b30d1
+
     static final int MAX_NUMBER_OF_SUB_QUERIES = 5;
     private final static int DEFAULT_PAGINATION_DEPTH = 10;
     private static final int LOWER_BOUND_OF_PAGINATION_DEPTH = 0;
@@ -298,7 +294,7 @@
      */
     @Override
     protected int doHashCode() {
-        return Objects.hash(queries);
+        return Objects.hash(queries, paginationDepth);
     }
 
     /**
