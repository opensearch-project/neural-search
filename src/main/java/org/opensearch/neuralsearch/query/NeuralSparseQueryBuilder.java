--- conflicted
+++ resolved
@@ -5,10 +5,7 @@
 package org.opensearch.neuralsearch.query;
 
 import java.io.IOException;
-<<<<<<< HEAD
 import java.util.Collections;
-=======
->>>>>>> f5a47a6c
 import java.util.HashMap;
 import java.util.List;
 import java.util.Locale;
@@ -109,12 +106,9 @@
             Map<String, Float> queryTokens = in.readMap(StreamInput::readString, StreamInput::readFloat);
             this.queryTokensSupplier = () -> queryTokens;
         }
-<<<<<<< HEAD
         if (NeuralSparseTwoPhaseParameters.isClusterOnOrAfterMinReqVersionForTwoPhaseSearchSupport()) {
             this.neuralSparseTwoPhaseParameters = in.readOptionalWriteable(NeuralSparseTwoPhaseParameters::new);
         }
-=======
->>>>>>> f5a47a6c
         // to be backward compatible with previous version, we need to use writeString/readString API instead of optionalString API
         // after supporting query by tokens, queryText and modelId can be null. here we write an empty String instead
         if (StringUtils.EMPTY.equals(this.queryText)) {
@@ -159,12 +153,9 @@
             xContentBuilder.field(MODEL_ID_FIELD.getPreferredName(), modelId);
         }
         if (Objects.nonNull(maxTokenScore)) xContentBuilder.field(MAX_TOKEN_SCORE_FIELD.getPreferredName(), maxTokenScore);
-<<<<<<< HEAD
         if (Objects.nonNull(neuralSparseTwoPhaseParameters)) {
             neuralSparseTwoPhaseParameters.doXContent(xContentBuilder);
         }
-=======
->>>>>>> f5a47a6c
         if (Objects.nonNull(queryTokensSupplier) && Objects.nonNull(queryTokensSupplier.get())) {
             xContentBuilder.field(QUERY_TOKENS_FIELD.getPreferredName(), queryTokensSupplier.get());
         }
@@ -179,7 +170,6 @@
      *    "query_text": "string",
      *    "model_id": "string",
      *    "max_token_score": float (optional)
-<<<<<<< HEAD
      *  }
      *
      *  or
@@ -187,23 +177,10 @@
      *      "query_tokens": {
      *          "token_a": float,
      *          "token_b": float,
-     *          ...
+     *          ...,
      *       }
      *  }
      *
-=======
-     *  }
-     *
-     *  or
-     *  "SAMPLE_FIELD": {
-     *      "query_tokens": {
-     *          "token_a": float,
-     *          "token_b": float,
-     *          ...
-     *       }
-     *  }
-     *
->>>>>>> f5a47a6c
      *
      * @param parser XContentParser
      * @return NeuralQueryBuilder
@@ -260,7 +237,6 @@
         if (StringUtils.EMPTY.equals(sparseEncodingQueryBuilder.queryText())) {
             throw new IllegalArgumentException(
                 String.format(Locale.ROOT, "%s field can not be empty", QUERY_TEXT_FIELD.getPreferredName())
-<<<<<<< HEAD
             );
         }
 
@@ -290,13 +266,6 @@
                 )
             );
         }
-=======
-            );
-        }
-        if (StringUtils.EMPTY.equals(sparseEncodingQueryBuilder.modelId())) {
-            throw new IllegalArgumentException(String.format(Locale.ROOT, "%s field can not be empty", MODEL_ID_FIELD.getPreferredName()));
-        }
->>>>>>> f5a47a6c
 
         return sparseEncodingQueryBuilder;
     }
@@ -326,11 +295,8 @@
                         String.format(Locale.ROOT, "[%s] query does not support [%s] field", NAME, currentFieldName)
                     );
                 }
-<<<<<<< HEAD
             } else if (NeuralSparseTwoPhaseParameters.NAME.match(currentFieldName, parser.getDeprecationHandler())) {
                 sparseEncodingQueryBuilder.neuralSparseTwoPhaseParameters(NeuralSparseTwoPhaseParameters.parseFromXContent(parser));
-=======
->>>>>>> f5a47a6c
             } else if (QUERY_TOKENS_FIELD.match(currentFieldName, parser.getDeprecationHandler())) {
                 Map<String, Float> queryTokens = parser.map(HashMap::new, XContentParser::floatValue);
                 sparseEncodingQueryBuilder.queryTokensSupplier(() -> queryTokens);
@@ -367,12 +333,8 @@
             .queryText(queryText)
             .modelId(modelId)
             .maxTokenScore(maxTokenScore)
-<<<<<<< HEAD
             .queryTokensSupplier(queryTokensSetOnce::get)
             .neuralSparseTwoPhaseParameters(neuralSparseTwoPhaseParameters);
-=======
-            .queryTokensSupplier(queryTokensSetOnce::get);
->>>>>>> f5a47a6c
     }
 
     @Override
