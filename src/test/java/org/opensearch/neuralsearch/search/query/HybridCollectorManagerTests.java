/*
 * Copyright OpenSearch Contributors
 * SPDX-License-Identifier: Apache-2.0
 */
package org.opensearch.neuralsearch.search.query;

import com.carrotsearch.randomizedtesting.RandomizedTest;
import java.util.Arrays;
import lombok.SneakyThrows;
import org.apache.lucene.document.FieldType;
import org.apache.lucene.document.TextField;
import org.apache.lucene.index.DirectoryReader;
import org.apache.lucene.index.IndexOptions;
import org.apache.lucene.index.IndexReader;
import org.apache.lucene.index.IndexWriter;
import org.apache.lucene.index.LeafReaderContext;
import org.apache.lucene.search.BulkScorer;
import org.apache.lucene.search.Collector;
import org.apache.lucene.search.CollectorManager;
import org.apache.lucene.search.FieldDoc;
import org.apache.lucene.search.IndexSearcher;
import org.apache.lucene.search.LeafCollector;
import org.apache.lucene.search.ScoreDoc;
import org.apache.lucene.search.ScoreMode;
import org.apache.lucene.search.Sort;
import org.apache.lucene.search.SortField;
import org.apache.lucene.search.TotalHits;
import org.apache.lucene.search.Weight;
import org.apache.lucene.search.Query;
import org.apache.lucene.store.Directory;
import org.apache.lucene.tests.analysis.MockAnalyzer;
import org.opensearch.common.lucene.search.FilteredCollector;
import org.opensearch.common.lucene.search.TopDocsAndMaxScore;
import org.opensearch.index.mapper.TextFieldMapper;
import org.opensearch.index.query.BoostingQueryBuilder;
import org.opensearch.index.query.QueryBuilders;
import org.opensearch.index.query.QueryShardContext;
import org.opensearch.index.query.TermQueryBuilder;
import org.opensearch.index.query.QueryBuilder;
import org.opensearch.index.query.ParsedQuery;
import org.opensearch.neuralsearch.query.HybridQuery;
import org.opensearch.neuralsearch.query.HybridQueryWeight;
import org.opensearch.neuralsearch.query.OpenSearchQueryTestCase;
import org.opensearch.neuralsearch.search.collector.HybridTopScoreDocCollector;
import org.opensearch.neuralsearch.search.collector.PagingFieldCollector;
import org.opensearch.neuralsearch.search.collector.SimpleFieldCollector;
import org.opensearch.search.DocValueFormat;
import org.opensearch.search.internal.ContextIndexSearcher;
import org.opensearch.search.internal.SearchContext;
import org.opensearch.search.query.QuerySearchResult;
import org.opensearch.search.query.ReduceableSearchResult;

import java.util.HashMap;
import java.util.List;
import java.util.Map;

import static org.mockito.ArgumentMatchers.eq;
import static org.mockito.Mockito.mock;
import static org.mockito.Mockito.when;
import static org.opensearch.neuralsearch.search.util.HybridSearchResultFormatUtil.MAGIC_NUMBER_DELIMITER;
import static org.opensearch.neuralsearch.search.util.HybridSearchResultFormatUtil.MAGIC_NUMBER_START_STOP;
import org.opensearch.search.sort.SortAndFormats;

public class HybridCollectorManagerTests extends OpenSearchQueryTestCase {

    private static final String TEXT_FIELD_NAME = "field";
    private static final String TEST_DOC_TEXT1 = "Hello world";
    private static final String TEST_DOC_TEXT2 = "Hi to this place";
    private static final String TEST_DOC_TEXT3 = "We would like to welcome everyone";
    private static final String QUERY1 = "hello";
    private static final String QUERY2 = "hi";
    private static final float DELTA_FOR_ASSERTION = 0.001f;

    @SneakyThrows
    public void testNewCollector_whenNotConcurrentSearch_thenSuccessful() {
        SearchContext searchContext = mock(SearchContext.class);
        QueryShardContext mockQueryShardContext = mock(QueryShardContext.class);
        TextFieldMapper.TextFieldType fieldType = (TextFieldMapper.TextFieldType) createMapperService().fieldType(TEXT_FIELD_NAME);
        when(mockQueryShardContext.fieldMapper(eq(TEXT_FIELD_NAME))).thenReturn(fieldType);
        TermQueryBuilder termSubQuery = QueryBuilders.termQuery(TEXT_FIELD_NAME, QUERY1);
        HybridQuery hybridQuery = new HybridQuery(List.of(termSubQuery.toQuery(mockQueryShardContext)));

        when(searchContext.query()).thenReturn(hybridQuery);
        ContextIndexSearcher indexSearcher = mock(ContextIndexSearcher.class);
        IndexReader indexReader = mock(IndexReader.class);
        when(indexSearcher.getIndexReader()).thenReturn(indexReader);
        when(searchContext.searcher()).thenReturn(indexSearcher);

        Map<Class<?>, CollectorManager<? extends Collector, ReduceableSearchResult>> classCollectorManagerMap = new HashMap<>();
        when(searchContext.queryCollectorManagers()).thenReturn(classCollectorManagerMap);
        when(searchContext.shouldUseConcurrentSearch()).thenReturn(false);

        CollectorManager hybridCollectorManager = HybridCollectorManager.createHybridCollectorManager(searchContext);
        assertNotNull(hybridCollectorManager);
        assertTrue(hybridCollectorManager instanceof HybridCollectorManager.HybridCollectorNonConcurrentManager);

        Collector collector = hybridCollectorManager.newCollector();
        assertNotNull(collector);
        assertTrue(collector instanceof HybridTopScoreDocCollector);

        Collector secondCollector = hybridCollectorManager.newCollector();
        assertSame(collector, secondCollector);
    }

    @SneakyThrows
    public void testNewCollector_whenConcurrentSearch_thenSuccessful() {
        SearchContext searchContext = mock(SearchContext.class);
        QueryShardContext mockQueryShardContext = mock(QueryShardContext.class);
        TextFieldMapper.TextFieldType fieldType = (TextFieldMapper.TextFieldType) createMapperService().fieldType(TEXT_FIELD_NAME);
        when(mockQueryShardContext.fieldMapper(eq(TEXT_FIELD_NAME))).thenReturn(fieldType);
        TermQueryBuilder termSubQuery = QueryBuilders.termQuery(TEXT_FIELD_NAME, QUERY1);
        HybridQuery hybridQuery = new HybridQuery(List.of(termSubQuery.toQuery(mockQueryShardContext)));

        when(searchContext.query()).thenReturn(hybridQuery);
        ContextIndexSearcher indexSearcher = mock(ContextIndexSearcher.class);
        IndexReader indexReader = mock(IndexReader.class);
        when(indexSearcher.getIndexReader()).thenReturn(indexReader);
        when(searchContext.searcher()).thenReturn(indexSearcher);

        Map<Class<?>, CollectorManager<? extends Collector, ReduceableSearchResult>> classCollectorManagerMap = new HashMap<>();
        when(searchContext.queryCollectorManagers()).thenReturn(classCollectorManagerMap);
        when(searchContext.shouldUseConcurrentSearch()).thenReturn(true);

        CollectorManager hybridCollectorManager = HybridCollectorManager.createHybridCollectorManager(searchContext);
        assertNotNull(hybridCollectorManager);
        assertTrue(hybridCollectorManager instanceof HybridCollectorManager.HybridCollectorConcurrentSearchManager);

        Collector collector = hybridCollectorManager.newCollector();
        assertNotNull(collector);
        assertTrue(collector instanceof HybridTopScoreDocCollector);

        Collector secondCollector = hybridCollectorManager.newCollector();
        assertNotSame(collector, secondCollector);
    }

    @SneakyThrows
    public void testPostFilter_whenNotConcurrentSearch_thenSuccessful() {
        SearchContext searchContext = mock(SearchContext.class);
        QueryShardContext mockQueryShardContext = mock(QueryShardContext.class);
        TextFieldMapper.TextFieldType fieldType = (TextFieldMapper.TextFieldType) createMapperService().fieldType(TEXT_FIELD_NAME);
        when(mockQueryShardContext.fieldMapper(eq(TEXT_FIELD_NAME))).thenReturn(fieldType);
        TermQueryBuilder termSubQuery = QueryBuilders.termQuery(TEXT_FIELD_NAME, QUERY1);
        HybridQuery hybridQuery = new HybridQuery(List.of(termSubQuery.toQuery(mockQueryShardContext)));

        QueryBuilder postFilterQuery = QueryBuilders.termQuery(TEXT_FIELD_NAME, "world");
        ParsedQuery parsedQuery = new ParsedQuery(postFilterQuery.toQuery(mockQueryShardContext));
        searchContext.parsedQuery(parsedQuery);

        Query pfQuery = postFilterQuery.toQuery(mockQueryShardContext);
        when(searchContext.parsedPostFilter()).thenReturn(parsedQuery);

        when(searchContext.query()).thenReturn(hybridQuery);
        ContextIndexSearcher indexSearcher = mock(ContextIndexSearcher.class);
        IndexReader indexReader = mock(IndexReader.class);
        when(indexSearcher.getIndexReader()).thenReturn(indexReader);
        when(searchContext.searcher()).thenReturn(indexSearcher);

        when(indexSearcher.rewrite(pfQuery)).thenReturn(pfQuery);
        Weight weight = mock(Weight.class);
        when(indexSearcher.createWeight(pfQuery, ScoreMode.COMPLETE_NO_SCORES, 1f)).thenReturn(weight);

        Map<Class<?>, CollectorManager<? extends Collector, ReduceableSearchResult>> classCollectorManagerMap = new HashMap<>();
        when(searchContext.queryCollectorManagers()).thenReturn(classCollectorManagerMap);
        when(searchContext.shouldUseConcurrentSearch()).thenReturn(false);

        CollectorManager hybridCollectorManager = HybridCollectorManager.createHybridCollectorManager(searchContext);
        assertNotNull(hybridCollectorManager);
        assertTrue(hybridCollectorManager instanceof HybridCollectorManager.HybridCollectorNonConcurrentManager);

        Collector collector = hybridCollectorManager.newCollector();
        assertNotNull(collector);
        assertTrue(collector instanceof FilteredCollector);
        assertTrue(((FilteredCollector) collector).getCollector() instanceof HybridTopScoreDocCollector);

        Collector secondCollector = hybridCollectorManager.newCollector();
        assertSame(collector, secondCollector);
        assertTrue(((FilteredCollector) secondCollector).getCollector() instanceof HybridTopScoreDocCollector);
    }

    @SneakyThrows
    public void testPostFilter_whenConcurrentSearch_thenSuccessful() {
        SearchContext searchContext = mock(SearchContext.class);
        QueryShardContext mockQueryShardContext = mock(QueryShardContext.class);
        TextFieldMapper.TextFieldType fieldType = (TextFieldMapper.TextFieldType) createMapperService().fieldType(TEXT_FIELD_NAME);
        when(mockQueryShardContext.fieldMapper(eq(TEXT_FIELD_NAME))).thenReturn(fieldType);
        TermQueryBuilder termSubQuery = QueryBuilders.termQuery(TEXT_FIELD_NAME, QUERY1);
        HybridQuery hybridQuery = new HybridQuery(List.of(termSubQuery.toQuery(mockQueryShardContext)));

        QueryBuilder postFilterQuery = QueryBuilders.termQuery(TEXT_FIELD_NAME, "world");
        Query pfQuery = postFilterQuery.toQuery(mockQueryShardContext);
        ParsedQuery parsedQuery = new ParsedQuery(pfQuery);
        searchContext.parsedQuery(parsedQuery);

        when(searchContext.parsedPostFilter()).thenReturn(parsedQuery);

        when(searchContext.query()).thenReturn(hybridQuery);
        ContextIndexSearcher indexSearcher = mock(ContextIndexSearcher.class);
        IndexReader indexReader = mock(IndexReader.class);
        when(indexSearcher.getIndexReader()).thenReturn(indexReader);
        when(searchContext.searcher()).thenReturn(indexSearcher);

        when(indexSearcher.rewrite(pfQuery)).thenReturn(pfQuery);
        Weight weight = mock(Weight.class);
        when(indexSearcher.createWeight(pfQuery, ScoreMode.COMPLETE_NO_SCORES, 1f)).thenReturn(weight);

        Map<Class<?>, CollectorManager<? extends Collector, ReduceableSearchResult>> classCollectorManagerMap = new HashMap<>();
        when(searchContext.queryCollectorManagers()).thenReturn(classCollectorManagerMap);
        when(searchContext.shouldUseConcurrentSearch()).thenReturn(true);

        CollectorManager hybridCollectorManager = HybridCollectorManager.createHybridCollectorManager(searchContext);
        assertNotNull(hybridCollectorManager);
        assertTrue(hybridCollectorManager instanceof HybridCollectorManager.HybridCollectorConcurrentSearchManager);

        Collector collector = hybridCollectorManager.newCollector();
        assertNotNull(collector);
        assertTrue(collector instanceof FilteredCollector);
        assertTrue(((FilteredCollector) collector).getCollector() instanceof HybridTopScoreDocCollector);

        Collector secondCollector = hybridCollectorManager.newCollector();
        assertNotSame(collector, secondCollector);
        assertTrue(((FilteredCollector) secondCollector).getCollector() instanceof HybridTopScoreDocCollector);
    }

    @SneakyThrows
    public void testReduce_whenMatchedDocs_thenSuccessful() {
        SearchContext searchContext = mock(SearchContext.class);
        QueryShardContext mockQueryShardContext = mock(QueryShardContext.class);
        TextFieldMapper.TextFieldType fieldType = (TextFieldMapper.TextFieldType) createMapperService().fieldType(TEXT_FIELD_NAME);
        when(mockQueryShardContext.fieldMapper(eq(TEXT_FIELD_NAME))).thenReturn(fieldType);

        HybridQuery hybridQueryWithTerm = new HybridQuery(
            List.of(QueryBuilders.termQuery(TEXT_FIELD_NAME, QUERY1).toQuery(mockQueryShardContext))
        );
        when(searchContext.query()).thenReturn(hybridQueryWithTerm);
        ContextIndexSearcher indexSearcher = mock(ContextIndexSearcher.class);
        IndexReader indexReader = mock(IndexReader.class);
        when(indexReader.numDocs()).thenReturn(3);
        when(indexSearcher.getIndexReader()).thenReturn(indexReader);
        when(searchContext.searcher()).thenReturn(indexSearcher);
        when(searchContext.size()).thenReturn(1);

        Map<Class<?>, CollectorManager<? extends Collector, ReduceableSearchResult>> classCollectorManagerMap = new HashMap<>();
        when(searchContext.queryCollectorManagers()).thenReturn(classCollectorManagerMap);
        when(searchContext.shouldUseConcurrentSearch()).thenReturn(false);

        when(mockQueryShardContext.fieldMapper(eq(TEXT_FIELD_NAME))).thenReturn(fieldType);

        Directory directory = newDirectory();
        final IndexWriter w = new IndexWriter(directory, newIndexWriterConfig(new MockAnalyzer(random())));
        FieldType ft = new FieldType(TextField.TYPE_NOT_STORED);
        ft.setIndexOptions(random().nextBoolean() ? IndexOptions.DOCS : IndexOptions.DOCS_AND_FREQS);
        ft.setOmitNorms(random().nextBoolean());
        ft.freeze();

        int docId1 = RandomizedTest.randomInt();
        int docId2 = RandomizedTest.randomInt();
        int docId3 = RandomizedTest.randomInt();
        w.addDocument(getDocument(TEXT_FIELD_NAME, docId1, TEST_DOC_TEXT1, ft));
        w.addDocument(getDocument(TEXT_FIELD_NAME, docId2, TEST_DOC_TEXT2, ft));
        w.addDocument(getDocument(TEXT_FIELD_NAME, docId3, TEST_DOC_TEXT3, ft));
        w.flush();
        w.commit();

        IndexReader reader = DirectoryReader.open(w);
        IndexSearcher searcher = newSearcher(reader);

        CollectorManager hybridCollectorManager = HybridCollectorManager.createHybridCollectorManager(searchContext);
        HybridTopScoreDocCollector collector = (HybridTopScoreDocCollector) hybridCollectorManager.newCollector();

        QueryBuilder postFilterQuery = QueryBuilders.termQuery(TEXT_FIELD_NAME, QUERY1);

        Query pfQuery = postFilterQuery.toQuery(mockQueryShardContext);
        ParsedQuery parsedQuery = new ParsedQuery(pfQuery);
        searchContext.parsedQuery(parsedQuery);
        when(searchContext.parsedPostFilter()).thenReturn(parsedQuery);
        when(indexSearcher.rewrite(pfQuery)).thenReturn(pfQuery);
        Weight postFilterWeight = mock(Weight.class);
        when(indexSearcher.createWeight(pfQuery, ScoreMode.COMPLETE_NO_SCORES, 1f)).thenReturn(postFilterWeight);

        CollectorManager hybridCollectorManager1 = HybridCollectorManager.createHybridCollectorManager(searchContext);
        FilteredCollector collector1 = (FilteredCollector) hybridCollectorManager1.newCollector();

        Weight weight = new HybridQueryWeight(hybridQueryWithTerm, searcher, ScoreMode.TOP_SCORES, BoostingQueryBuilder.DEFAULT_BOOST);
        collector.setWeight(weight);
        collector1.setWeight(weight);
        LeafReaderContext leafReaderContext = searcher.getIndexReader().leaves().get(0);
        LeafCollector leafCollector = collector.getLeafCollector(leafReaderContext);
        LeafCollector leafCollector1 = collector1.getLeafCollector(leafReaderContext);
        BulkScorer scorer = weight.bulkScorer(leafReaderContext);
        scorer.score(leafCollector, leafReaderContext.reader().getLiveDocs());
        leafCollector.finish();
        scorer.score(leafCollector1, leafReaderContext.reader().getLiveDocs());
        leafCollector1.finish();

        Object results = hybridCollectorManager.reduce(List.of());
        Object results1 = hybridCollectorManager1.reduce(List.of());

        assertNotNull(results);
        assertNotNull(results1);
        ReduceableSearchResult reduceableSearchResult = ((ReduceableSearchResult) results);
        QuerySearchResult querySearchResult = new QuerySearchResult();
        reduceableSearchResult.reduce(querySearchResult);
        TopDocsAndMaxScore topDocsAndMaxScore = querySearchResult.topDocs();

        assertNotNull(topDocsAndMaxScore);
        assertEquals(1, topDocsAndMaxScore.topDocs.totalHits.value);
        assertEquals(TotalHits.Relation.EQUAL_TO, topDocsAndMaxScore.topDocs.totalHits.relation);
        float maxScore = topDocsAndMaxScore.maxScore;
        assertTrue(maxScore > 0);
        ScoreDoc[] scoreDocs = topDocsAndMaxScore.topDocs.scoreDocs;
        assertEquals(4, scoreDocs.length);
        assertEquals(MAGIC_NUMBER_START_STOP, scoreDocs[0].score, DELTA_FOR_ASSERTION);
        assertEquals(MAGIC_NUMBER_DELIMITER, scoreDocs[1].score, DELTA_FOR_ASSERTION);
        assertEquals(maxScore, scoreDocs[2].score, DELTA_FOR_ASSERTION);
        assertEquals(MAGIC_NUMBER_START_STOP, scoreDocs[3].score, DELTA_FOR_ASSERTION);

        w.close();
        reader.close();
        directory.close();
    }

    @SneakyThrows
<<<<<<< HEAD
=======
    public void testNewCollector_whenNotConcurrentSearchAndSortingIsApplied_thenSuccessful() {
        SearchContext searchContext = mock(SearchContext.class);
        SortField sortField = new SortField("_doc", SortField.Type.DOC);
        Sort sort = new Sort(sortField);
        DocValueFormat docValueFormat[] = new DocValueFormat[] { DocValueFormat.RAW };
        when(searchContext.sort()).thenReturn(new SortAndFormats(sort, docValueFormat));
        QueryShardContext mockQueryShardContext = mock(QueryShardContext.class);
        TextFieldMapper.TextFieldType fieldType = (TextFieldMapper.TextFieldType) createMapperService().fieldType(TEXT_FIELD_NAME);
        when(mockQueryShardContext.fieldMapper(eq(TEXT_FIELD_NAME))).thenReturn(fieldType);
        TermQueryBuilder termSubQuery = QueryBuilders.termQuery(TEXT_FIELD_NAME, QUERY1);
        HybridQuery hybridQuery = new HybridQuery(List.of(termSubQuery.toQuery(mockQueryShardContext)));

        when(searchContext.query()).thenReturn(hybridQuery);
        ContextIndexSearcher indexSearcher = mock(ContextIndexSearcher.class);
        IndexReader indexReader = mock(IndexReader.class);
        when(indexSearcher.getIndexReader()).thenReturn(indexReader);
        when(searchContext.searcher()).thenReturn(indexSearcher);

        Map<Class<?>, CollectorManager<? extends Collector, ReduceableSearchResult>> classCollectorManagerMap = new HashMap<>();
        when(searchContext.queryCollectorManagers()).thenReturn(classCollectorManagerMap);
        when(searchContext.shouldUseConcurrentSearch()).thenReturn(false);

        CollectorManager hybridCollectorManager = HybridCollectorManager.createHybridCollectorManager(searchContext);
        assertNotNull(hybridCollectorManager);
        assertTrue(hybridCollectorManager instanceof HybridCollectorManager.HybridCollectorNonConcurrentManager);

        Collector collector = hybridCollectorManager.newCollector();
        assertNotNull(collector);
        assertTrue(collector instanceof SimpleFieldCollector);

        Collector secondCollector = hybridCollectorManager.newCollector();
        assertSame(collector, secondCollector);
    }

    @SneakyThrows
    public void testNewCollector_whenNotConcurrentSearchAndSortingAndSearchAfterAreApplied_thenSuccessful() {
        SearchContext searchContext = mock(SearchContext.class);
        SortField sortField = new SortField("_doc", SortField.Type.DOC);
        Sort sort = new Sort(sortField);
        DocValueFormat docValueFormat[] = new DocValueFormat[] { DocValueFormat.RAW };
        FieldDoc after = new FieldDoc(Integer.MAX_VALUE, 0.0f, new Object[] { 1 }, -1);
        when(searchContext.sort()).thenReturn(new SortAndFormats(sort, docValueFormat));
        when(searchContext.searchAfter()).thenReturn(after);
        QueryShardContext mockQueryShardContext = mock(QueryShardContext.class);
        TextFieldMapper.TextFieldType fieldType = (TextFieldMapper.TextFieldType) createMapperService().fieldType(TEXT_FIELD_NAME);
        when(mockQueryShardContext.fieldMapper(eq(TEXT_FIELD_NAME))).thenReturn(fieldType);
        TermQueryBuilder termSubQuery = QueryBuilders.termQuery(TEXT_FIELD_NAME, QUERY1);
        HybridQuery hybridQuery = new HybridQuery(List.of(termSubQuery.toQuery(mockQueryShardContext)));

        when(searchContext.query()).thenReturn(hybridQuery);
        ContextIndexSearcher indexSearcher = mock(ContextIndexSearcher.class);
        IndexReader indexReader = mock(IndexReader.class);
        when(indexSearcher.getIndexReader()).thenReturn(indexReader);
        when(searchContext.searcher()).thenReturn(indexSearcher);

        Map<Class<?>, CollectorManager<? extends Collector, ReduceableSearchResult>> classCollectorManagerMap = new HashMap<>();
        when(searchContext.queryCollectorManagers()).thenReturn(classCollectorManagerMap);
        when(searchContext.shouldUseConcurrentSearch()).thenReturn(false);

        CollectorManager hybridCollectorManager = HybridCollectorManager.createHybridCollectorManager(searchContext);
        assertNotNull(hybridCollectorManager);
        assertTrue(hybridCollectorManager instanceof HybridCollectorManager.HybridCollectorNonConcurrentManager);

        Collector collector = hybridCollectorManager.newCollector();
        assertNotNull(collector);
        assertTrue(collector instanceof PagingFieldCollector);

        Collector secondCollector = hybridCollectorManager.newCollector();
        assertSame(collector, secondCollector);
    }

    @SneakyThrows
    public void testReduce_whenMatchedDocsAndSortingIsApplied_thenSuccessful() {
        SearchContext searchContext = mock(SearchContext.class);
        QueryShardContext mockQueryShardContext = mock(QueryShardContext.class);
        TextFieldMapper.TextFieldType fieldType = (TextFieldMapper.TextFieldType) createMapperService().fieldType(TEXT_FIELD_NAME);
        when(mockQueryShardContext.fieldMapper(eq(TEXT_FIELD_NAME))).thenReturn(fieldType);

        HybridQuery hybridQueryWithMatchAll = new HybridQuery(List.of(QueryBuilders.matchAllQuery().toQuery(mockQueryShardContext)));
        when(searchContext.query()).thenReturn(hybridQueryWithMatchAll);
        ContextIndexSearcher indexSearcher = mock(ContextIndexSearcher.class);
        IndexReader indexReader = mock(IndexReader.class);
        when(indexReader.numDocs()).thenReturn(3);
        when(indexSearcher.getIndexReader()).thenReturn(indexReader);
        when(searchContext.searcher()).thenReturn(indexSearcher);
        when(searchContext.size()).thenReturn(1);

        Map<Class<?>, CollectorManager<? extends Collector, ReduceableSearchResult>> classCollectorManagerMap = new HashMap<>();
        when(searchContext.queryCollectorManagers()).thenReturn(classCollectorManagerMap);
        when(searchContext.shouldUseConcurrentSearch()).thenReturn(false);
        SortField sortField = new SortField("_doc", SortField.Type.DOC);
        Sort sort = new Sort(sortField);
        DocValueFormat docValueFormat[] = new DocValueFormat[] { DocValueFormat.RAW };
        when(searchContext.sort()).thenReturn(new SortAndFormats(sort, docValueFormat));

        when(mockQueryShardContext.fieldMapper(eq(TEXT_FIELD_NAME))).thenReturn(fieldType);

        Directory directory = newDirectory();
        final IndexWriter w = new IndexWriter(directory, newIndexWriterConfig(new MockAnalyzer(random())));
        FieldType ft = new FieldType(TextField.TYPE_NOT_STORED);
        ft.setIndexOptions(random().nextBoolean() ? IndexOptions.DOCS : IndexOptions.DOCS_AND_FREQS);
        ft.setOmitNorms(random().nextBoolean());
        ft.freeze();

        int docId1 = RandomizedTest.randomInt();
        int docId2 = RandomizedTest.randomInt();
        int docId3 = RandomizedTest.randomInt();
        w.addDocument(getDocument(TEXT_FIELD_NAME, docId1, TEST_DOC_TEXT1, ft));
        w.addDocument(getDocument(TEXT_FIELD_NAME, docId2, TEST_DOC_TEXT2, ft));
        w.addDocument(getDocument(TEXT_FIELD_NAME, docId3, TEST_DOC_TEXT3, ft));
        w.flush();
        w.commit();

        IndexReader reader = DirectoryReader.open(w);
        IndexSearcher searcher = newSearcher(reader);

        CollectorManager hybridCollectorManager = HybridCollectorManager.createHybridCollectorManager(searchContext);
        SimpleFieldCollector simpleFieldCollector = (SimpleFieldCollector) hybridCollectorManager.newCollector();

        FieldDoc after = new FieldDoc(Integer.MAX_VALUE, 0.0f, new Object[] { docId1 }, -1);
        when(searchContext.searchAfter()).thenReturn(after);
        CollectorManager hybridCollectorManager1 = HybridCollectorManager.createHybridCollectorManager(searchContext);
        PagingFieldCollector pagingFieldCollector = (PagingFieldCollector) hybridCollectorManager1.newCollector();

        Weight weight = new HybridQueryWeight(hybridQueryWithMatchAll, searcher, ScoreMode.TOP_SCORES, BoostingQueryBuilder.DEFAULT_BOOST);
        simpleFieldCollector.setWeight(weight);
        pagingFieldCollector.setWeight(weight);
        LeafReaderContext leafReaderContext = searcher.getIndexReader().leaves().get(0);
        LeafCollector leafCollector = simpleFieldCollector.getLeafCollector(leafReaderContext);
        LeafCollector leafCollector1 = pagingFieldCollector.getLeafCollector(leafReaderContext);
        BulkScorer scorer = weight.bulkScorer(leafReaderContext);
        scorer.score(leafCollector, leafReaderContext.reader().getLiveDocs());
        leafCollector.finish();
        BulkScorer scorer1 = weight.bulkScorer(leafReaderContext);
        scorer1.score(leafCollector1, leafReaderContext.reader().getLiveDocs());
        leafCollector1.finish();

        Object results = hybridCollectorManager.reduce(List.of());
        Object results1 = hybridCollectorManager1.reduce(List.of());

        assertNotNull(results);
        assertNotNull(results1);
        ReduceableSearchResult reduceableSearchResult = ((ReduceableSearchResult) results);
        QuerySearchResult querySearchResult = new QuerySearchResult();
        reduceableSearchResult.reduce(querySearchResult);
        TopDocsAndMaxScore topDocsAndMaxScore = querySearchResult.topDocs();

        assertNotNull(topDocsAndMaxScore);
        assertEquals(3, topDocsAndMaxScore.topDocs.totalHits.value);
        assertEquals(TotalHits.Relation.EQUAL_TO, topDocsAndMaxScore.topDocs.totalHits.relation);
        float maxScore = topDocsAndMaxScore.maxScore;
        assertTrue(maxScore > 0);
        ScoreDoc[] scoreDocs = topDocsAndMaxScore.topDocs.scoreDocs;
        assertEquals(4, scoreDocs.length);
        assertEquals(MAGIC_NUMBER_START_STOP, scoreDocs[0].score, DELTA_FOR_ASSERTION);
        assertEquals(MAGIC_NUMBER_DELIMITER, scoreDocs[1].score, DELTA_FOR_ASSERTION);
        assertEquals(maxScore, scoreDocs[2].score, DELTA_FOR_ASSERTION);
        assertEquals(MAGIC_NUMBER_START_STOP, scoreDocs[3].score, DELTA_FOR_ASSERTION);

        w.close();
        reader.close();
        directory.close();
    }

    @SneakyThrows
>>>>>>> a0c82c60
    public void testReduceWithConcurrentSegmentSearch_whenMultipleCollectorsMatchedDocs_thenSuccessful() {
        SearchContext searchContext = mock(SearchContext.class);
        QueryShardContext mockQueryShardContext = mock(QueryShardContext.class);
        TextFieldMapper.TextFieldType fieldType = (TextFieldMapper.TextFieldType) createMapperService().fieldType(TEXT_FIELD_NAME);
        when(mockQueryShardContext.fieldMapper(eq(TEXT_FIELD_NAME))).thenReturn(fieldType);

        HybridQuery hybridQueryWithTerm = new HybridQuery(
            List.of(
                QueryBuilders.termQuery(TEXT_FIELD_NAME, QUERY1).toQuery(mockQueryShardContext),
                QueryBuilders.termQuery(TEXT_FIELD_NAME, QUERY2).toQuery(mockQueryShardContext)
            )
        );
        when(searchContext.query()).thenReturn(hybridQueryWithTerm);
        ContextIndexSearcher indexSearcher = mock(ContextIndexSearcher.class);
        IndexReader indexReader = mock(IndexReader.class);
        when(indexReader.numDocs()).thenReturn(2);
        when(indexSearcher.getIndexReader()).thenReturn(indexReader);
        when(searchContext.searcher()).thenReturn(indexSearcher);
        when(searchContext.size()).thenReturn(1);

        Map<Class<?>, CollectorManager<? extends Collector, ReduceableSearchResult>> classCollectorManagerMap = new HashMap<>();
        when(searchContext.queryCollectorManagers()).thenReturn(classCollectorManagerMap);
        when(searchContext.shouldUseConcurrentSearch()).thenReturn(true);

        when(mockQueryShardContext.fieldMapper(eq(TEXT_FIELD_NAME))).thenReturn(fieldType);

        Directory directory = newDirectory();
        final IndexWriter w = new IndexWriter(directory, newIndexWriterConfig(new MockAnalyzer(random())));
        FieldType ft = new FieldType(TextField.TYPE_NOT_STORED);
        ft.setIndexOptions(random().nextBoolean() ? IndexOptions.DOCS : IndexOptions.DOCS_AND_FREQS);
        ft.setOmitNorms(random().nextBoolean());
        ft.freeze();

        int docId1 = RandomizedTest.randomInt();
        int docId2 = RandomizedTest.randomInt();
        int docId3 = RandomizedTest.randomInt();

        w.addDocument(getDocument(TEXT_FIELD_NAME, docId1, TEST_DOC_TEXT1, ft));
        w.addDocument(getDocument(TEXT_FIELD_NAME, docId3, TEST_DOC_TEXT3, ft));
        w.flush();
        w.commit();

        SearchContext searchContext2 = mock(SearchContext.class);

        ContextIndexSearcher indexSearcher2 = mock(ContextIndexSearcher.class);
        IndexReader indexReader2 = mock(IndexReader.class);
        when(indexReader2.numDocs()).thenReturn(1);
        when(indexSearcher2.getIndexReader()).thenReturn(indexReader);
        when(searchContext2.searcher()).thenReturn(indexSearcher2);
        when(searchContext2.size()).thenReturn(1);

        when(searchContext2.queryCollectorManagers()).thenReturn(new HashMap<>());
        when(searchContext2.shouldUseConcurrentSearch()).thenReturn(true);

        when(mockQueryShardContext.fieldMapper(eq(TEXT_FIELD_NAME))).thenReturn(fieldType);

        Directory directory2 = newDirectory();
        final IndexWriter w2 = new IndexWriter(directory2, newIndexWriterConfig(new MockAnalyzer(random())));
        FieldType ft2 = new FieldType(TextField.TYPE_NOT_STORED);
        ft2.setIndexOptions(random().nextBoolean() ? IndexOptions.DOCS : IndexOptions.DOCS_AND_FREQS);
        ft2.setOmitNorms(random().nextBoolean());
        ft2.freeze();

        w2.addDocument(getDocument(TEXT_FIELD_NAME, docId2, TEST_DOC_TEXT2, ft));
        w2.flush();
        w2.commit();

        IndexReader reader = DirectoryReader.open(w);
        IndexSearcher searcher = newSearcher(reader);
        IndexReader reader2 = DirectoryReader.open(w2);
        IndexSearcher searcher2 = newSearcher(reader2);

        CollectorManager hybridCollectorManager = HybridCollectorManager.createHybridCollectorManager(searchContext);
        HybridTopScoreDocCollector collector1 = (HybridTopScoreDocCollector) hybridCollectorManager.newCollector();
        HybridTopScoreDocCollector collector2 = (HybridTopScoreDocCollector) hybridCollectorManager.newCollector();

        Weight weight1 = new HybridQueryWeight(hybridQueryWithTerm, searcher, ScoreMode.TOP_SCORES, BoostingQueryBuilder.DEFAULT_BOOST);
        Weight weight2 = new HybridQueryWeight(hybridQueryWithTerm, searcher2, ScoreMode.TOP_SCORES, BoostingQueryBuilder.DEFAULT_BOOST);
        collector1.setWeight(weight1);
        collector2.setWeight(weight2);
        LeafReaderContext leafReaderContext = searcher.getIndexReader().leaves().get(0);
        LeafCollector leafCollector1 = collector1.getLeafCollector(leafReaderContext);

        LeafReaderContext leafReaderContext2 = searcher2.getIndexReader().leaves().get(0);
        LeafCollector leafCollector2 = collector2.getLeafCollector(leafReaderContext2);
        BulkScorer scorer = weight1.bulkScorer(leafReaderContext);
        scorer.score(leafCollector1, leafReaderContext.reader().getLiveDocs());
        leafCollector1.finish();
        BulkScorer scorer2 = weight2.bulkScorer(leafReaderContext2);
        scorer2.score(leafCollector2, leafReaderContext2.reader().getLiveDocs());
        leafCollector2.finish();

        Object results = hybridCollectorManager.reduce(List.of(collector1, collector2));

        assertNotNull(results);
        ReduceableSearchResult reduceableSearchResult = ((ReduceableSearchResult) results);
        QuerySearchResult querySearchResult = new QuerySearchResult();
        reduceableSearchResult.reduce(querySearchResult);
        TopDocsAndMaxScore topDocsAndMaxScore = querySearchResult.topDocs();

        assertNotNull(topDocsAndMaxScore);
        assertEquals(2, topDocsAndMaxScore.topDocs.totalHits.value);
        assertEquals(TotalHits.Relation.EQUAL_TO, topDocsAndMaxScore.topDocs.totalHits.relation);
        float maxScore = topDocsAndMaxScore.maxScore;
        assertTrue(maxScore > 0);
        ScoreDoc[] scoreDocs = topDocsAndMaxScore.topDocs.scoreDocs;
        assertEquals(6, scoreDocs.length);
        assertEquals(MAGIC_NUMBER_START_STOP, scoreDocs[0].score, DELTA_FOR_ASSERTION);
        assertEquals(MAGIC_NUMBER_DELIMITER, scoreDocs[1].score, DELTA_FOR_ASSERTION);
        assertTrue(scoreDocs[2].score > 0);
        assertEquals(MAGIC_NUMBER_DELIMITER, scoreDocs[3].score, DELTA_FOR_ASSERTION);
        assertTrue(scoreDocs[4].score > 0);

        assertEquals(MAGIC_NUMBER_START_STOP, scoreDocs[5].score, DELTA_FOR_ASSERTION);
        // we have to assert that one of hits is max score because scores are generated for each run and order is not guaranteed
        assertTrue(Float.compare(scoreDocs[2].score, maxScore) == 0 || Float.compare(scoreDocs[4].score, maxScore) == 0);

        w.close();
        reader.close();
        directory.close();
        w2.close();
        reader2.close();
        directory2.close();
    }
<<<<<<< HEAD
=======

    @SneakyThrows
    public void testReduceWithConcurrentSegmentSearch_whenMultipleCollectorsMatchedDocsWithSort_thenSuccessful() {
        SearchContext searchContext = mock(SearchContext.class);
        QueryShardContext mockQueryShardContext = mock(QueryShardContext.class);
        TextFieldMapper.TextFieldType fieldType = (TextFieldMapper.TextFieldType) createMapperService().fieldType(TEXT_FIELD_NAME);
        when(mockQueryShardContext.fieldMapper(eq(TEXT_FIELD_NAME))).thenReturn(fieldType);

        HybridQuery hybridQueryWithTerm = new HybridQuery(List.of(QueryBuilders.matchAllQuery().toQuery(mockQueryShardContext)));
        when(searchContext.query()).thenReturn(hybridQueryWithTerm);
        ContextIndexSearcher indexSearcher = mock(ContextIndexSearcher.class);
        IndexReader indexReader = mock(IndexReader.class);
        when(indexReader.numDocs()).thenReturn(2);
        when(indexSearcher.getIndexReader()).thenReturn(indexReader);
        when(searchContext.searcher()).thenReturn(indexSearcher);
        when(searchContext.size()).thenReturn(1);

        DocValueFormat docValueFormat[] = new DocValueFormat[] { DocValueFormat.RAW };
        SortField sortField = new SortField("id", SortField.Type.DOC);
        Sort sort = new Sort(sortField);
        SortAndFormats sortAndFormats = new SortAndFormats(sort, docValueFormat);
        when(searchContext.sort()).thenReturn(sortAndFormats);

        Map<Class<?>, CollectorManager<? extends Collector, ReduceableSearchResult>> classCollectorManagerMap = new HashMap<>();
        when(searchContext.queryCollectorManagers()).thenReturn(classCollectorManagerMap);
        when(searchContext.shouldUseConcurrentSearch()).thenReturn(true);

        when(mockQueryShardContext.fieldMapper(eq(TEXT_FIELD_NAME))).thenReturn(fieldType);

        Directory directory = newDirectory();
        final IndexWriter w = new IndexWriter(directory, newIndexWriterConfig(new MockAnalyzer(random())));
        FieldType ft = new FieldType(TextField.TYPE_NOT_STORED);
        ft.setIndexOptions(random().nextBoolean() ? IndexOptions.DOCS : IndexOptions.DOCS_AND_FREQS);
        ft.setOmitNorms(random().nextBoolean());
        ft.freeze();

        int docId1 = RandomizedTest.randomInt();
        int docId2 = RandomizedTest.randomInt();
        int docId3 = RandomizedTest.randomInt();
        int[] docIds = new int[] { docId1, docId2, docId3 };
        Arrays.sort(docIds);

        w.addDocument(getDocument(TEXT_FIELD_NAME, docIds[0], TEST_DOC_TEXT1, ft));
        w.addDocument(getDocument(TEXT_FIELD_NAME, docIds[1], TEST_DOC_TEXT3, ft));
        w.flush();
        w.commit();

        SearchContext searchContext2 = mock(SearchContext.class);

        ContextIndexSearcher indexSearcher2 = mock(ContextIndexSearcher.class);
        IndexReader indexReader2 = mock(IndexReader.class);
        when(indexReader2.numDocs()).thenReturn(1);
        when(indexSearcher2.getIndexReader()).thenReturn(indexReader);
        when(searchContext2.searcher()).thenReturn(indexSearcher2);
        when(searchContext2.size()).thenReturn(1);

        when(searchContext2.queryCollectorManagers()).thenReturn(new HashMap<>());
        when(searchContext2.shouldUseConcurrentSearch()).thenReturn(true);

        when(mockQueryShardContext.fieldMapper(eq(TEXT_FIELD_NAME))).thenReturn(fieldType);

        Directory directory2 = newDirectory();
        final IndexWriter w2 = new IndexWriter(directory2, newIndexWriterConfig(new MockAnalyzer(random())));
        FieldType ft2 = new FieldType(TextField.TYPE_NOT_STORED);
        ft2.setIndexOptions(random().nextBoolean() ? IndexOptions.DOCS : IndexOptions.DOCS_AND_FREQS);
        ft2.setOmitNorms(random().nextBoolean());
        ft2.freeze();

        w2.addDocument(getDocument(TEXT_FIELD_NAME, docIds[2], TEST_DOC_TEXT2, ft));
        w2.flush();
        w2.commit();

        IndexReader reader = DirectoryReader.open(w);
        IndexSearcher searcher = newSearcher(reader);
        IndexReader reader2 = DirectoryReader.open(w2);
        IndexSearcher searcher2 = newSearcher(reader2);

        CollectorManager hybridCollectorManager = HybridCollectorManager.createHybridCollectorManager(searchContext);
        SimpleFieldCollector collector1 = (SimpleFieldCollector) hybridCollectorManager.newCollector();
        SimpleFieldCollector collector2 = (SimpleFieldCollector) hybridCollectorManager.newCollector();

        Weight weight1 = new HybridQueryWeight(hybridQueryWithTerm, searcher, ScoreMode.TOP_SCORES, BoostingQueryBuilder.DEFAULT_BOOST);
        Weight weight2 = new HybridQueryWeight(hybridQueryWithTerm, searcher2, ScoreMode.TOP_SCORES, BoostingQueryBuilder.DEFAULT_BOOST);
        collector1.setWeight(weight1);
        collector2.setWeight(weight2);
        LeafReaderContext leafReaderContext = searcher.getIndexReader().leaves().get(0);
        LeafCollector leafCollector1 = collector1.getLeafCollector(leafReaderContext);

        LeafReaderContext leafReaderContext2 = searcher2.getIndexReader().leaves().get(0);
        LeafCollector leafCollector2 = collector2.getLeafCollector(leafReaderContext2);
        BulkScorer scorer = weight1.bulkScorer(leafReaderContext);
        scorer.score(leafCollector1, leafReaderContext.reader().getLiveDocs());
        leafCollector1.finish();
        BulkScorer scorer2 = weight2.bulkScorer(leafReaderContext2);
        scorer2.score(leafCollector2, leafReaderContext2.reader().getLiveDocs());
        leafCollector2.finish();

        Object results = hybridCollectorManager.reduce(List.of(collector1, collector2));

        assertNotNull(results);
        ReduceableSearchResult reduceableSearchResult = ((ReduceableSearchResult) results);
        QuerySearchResult querySearchResult = new QuerySearchResult();
        reduceableSearchResult.reduce(querySearchResult);
        TopDocsAndMaxScore topDocsAndMaxScore = querySearchResult.topDocs();

        assertNotNull(topDocsAndMaxScore);
        assertEquals(3, topDocsAndMaxScore.topDocs.totalHits.value);
        assertEquals(TotalHits.Relation.EQUAL_TO, topDocsAndMaxScore.topDocs.totalHits.relation);
        float maxScore = topDocsAndMaxScore.maxScore;
        assertTrue(maxScore > 0);
        FieldDoc[] fieldDocs = (FieldDoc[]) topDocsAndMaxScore.topDocs.scoreDocs;
        assertEquals(5, fieldDocs.length);
        assertEquals(1, fieldDocs[0].fields[0]);
        assertEquals(1, fieldDocs[1].fields[0]);
        assertEquals(fieldDocs[2].doc, fieldDocs[2].fields[0]);
        assertEquals(fieldDocs[3].doc, fieldDocs[3].fields[0]);
        assertEquals(1, fieldDocs[4].fields[0]);

        w.close();
        reader.close();
        directory.close();
        w2.close();
        reader2.close();
        directory2.close();
    }
>>>>>>> a0c82c60
}<|MERGE_RESOLUTION|>--- conflicted
+++ resolved
@@ -320,8 +320,6 @@
     }
 
     @SneakyThrows
-<<<<<<< HEAD
-=======
     public void testNewCollector_whenNotConcurrentSearchAndSortingIsApplied_thenSuccessful() {
         SearchContext searchContext = mock(SearchContext.class);
         SortField sortField = new SortField("_doc", SortField.Type.DOC);
@@ -487,7 +485,6 @@
     }
 
     @SneakyThrows
->>>>>>> a0c82c60
     public void testReduceWithConcurrentSegmentSearch_whenMultipleCollectorsMatchedDocs_thenSuccessful() {
         SearchContext searchContext = mock(SearchContext.class);
         QueryShardContext mockQueryShardContext = mock(QueryShardContext.class);
@@ -612,8 +609,6 @@
         reader2.close();
         directory2.close();
     }
-<<<<<<< HEAD
-=======
 
     @SneakyThrows
     public void testReduceWithConcurrentSegmentSearch_whenMultipleCollectorsMatchedDocsWithSort_thenSuccessful() {
@@ -739,5 +734,4 @@
         reader2.close();
         directory2.close();
     }
->>>>>>> a0c82c60
 }