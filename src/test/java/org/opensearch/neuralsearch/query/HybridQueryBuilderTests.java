--- conflicted
+++ resolved
@@ -58,12 +58,9 @@
 import org.opensearch.index.IndexSettings;
 import org.opensearch.index.mapper.MappedFieldType;
 import org.opensearch.index.mapper.TextFieldMapper;
-<<<<<<< HEAD
 import org.opensearch.index.query.InnerHitBuilder;
 import org.opensearch.index.query.InnerHitContextBuilder;
-=======
 import org.opensearch.index.query.BoolQueryBuilder;
->>>>>>> 8deb63cb
 import org.opensearch.index.query.MatchAllQueryBuilder;
 import org.opensearch.index.query.MatchQueryBuilder;
 import org.opensearch.index.query.NestedQueryBuilder;
@@ -1086,48 +1083,6 @@
         assertEquals(3, visitedQueries.size());
     }
 
-<<<<<<< HEAD
-    public void testExtractInnerHitsBuilders() {
-        NestedQueryBuilder nestedQueryBuilder1 = new NestedQueryBuilder(
-            "path1",
-            new MatchQueryBuilder("testFieldName1", "testValue1"),
-            ScoreMode.Max
-        );
-        nestedQueryBuilder1.innerHit(new InnerHitBuilder());
-        NestedQueryBuilder nestedQueryBuilder2 = new NestedQueryBuilder(
-            "path2",
-            new MatchQueryBuilder("testFieldName2", "testValue2"),
-            ScoreMode.Max
-        );
-        HybridQueryBuilder hybridQueryBuilder = new HybridQueryBuilder().add(nestedQueryBuilder1).add(nestedQueryBuilder2);
-        Map<String, InnerHitContextBuilder> innerHitsMap = new HashMap<>();
-        hybridQueryBuilder.extractInnerHitBuilders(innerHitsMap);
-        assertEquals("path1", innerHitsMap.keySet().iterator().next());
-        assertEquals(1, innerHitsMap.size());
-    }
-
-    public void testExtractInnerHitsBuilders_whenMultipleInnerHitsOnSamePath_thenFail() {
-        InnerHitBuilder innerHitBuilder = new InnerHitBuilder();
-        NestedQueryBuilder nestedQueryBuilder1 = new NestedQueryBuilder(
-            "path1",
-            new MatchQueryBuilder("testFieldName1", "testValue1"),
-            ScoreMode.Max
-        );
-        nestedQueryBuilder1.innerHit(innerHitBuilder);
-        NestedQueryBuilder nestedQueryBuilder2 = new NestedQueryBuilder(
-            "path1",
-            new MatchQueryBuilder("testFieldName1", "testValue2"),
-            ScoreMode.Max
-        );
-        nestedQueryBuilder2.innerHit(innerHitBuilder);
-        HybridQueryBuilder hybridQueryBuilder = new HybridQueryBuilder().add(nestedQueryBuilder1).add(nestedQueryBuilder2);
-        Map<String, InnerHitContextBuilder> innerHitsMap = new HashMap<>();
-        IllegalArgumentException e = expectThrows(
-            IllegalArgumentException.class,
-            () -> hybridQueryBuilder.extractInnerHitBuilders(innerHitsMap)
-        );
-        assertEquals("[inner_hits] already contains an entry for key [path1]", e.getMessage());
-=======
     public void testFilter() {
         HybridQueryBuilder hybridQueryBuilder = new HybridQueryBuilder().add(
             NeuralQueryBuilder.builder().fieldName("test").queryText("test").build()
@@ -1145,7 +1100,48 @@
         BoolQueryBuilder updatedNeuralSparseQueryBuilder = (BoolQueryBuilder) updatedHybridQueryBuilder.queries().get(1);
         assertEquals(new NeuralSparseQueryBuilder(), updatedNeuralSparseQueryBuilder.must().get(0));
         assertEquals(new MatchAllQueryBuilder(), updatedNeuralSparseQueryBuilder.filter().get(0));
->>>>>>> 8deb63cb
+    }
+
+    public void testExtractInnerHitsBuilders() {
+        NestedQueryBuilder nestedQueryBuilder1 = new NestedQueryBuilder(
+            "path1",
+            new MatchQueryBuilder("testFieldName1", "testValue1"),
+            ScoreMode.Max
+        );
+        nestedQueryBuilder1.innerHit(new InnerHitBuilder());
+        NestedQueryBuilder nestedQueryBuilder2 = new NestedQueryBuilder(
+            "path2",
+            new MatchQueryBuilder("testFieldName2", "testValue2"),
+            ScoreMode.Max
+        );
+        HybridQueryBuilder hybridQueryBuilder = new HybridQueryBuilder().add(nestedQueryBuilder1).add(nestedQueryBuilder2);
+        Map<String, InnerHitContextBuilder> innerHitsMap = new HashMap<>();
+        hybridQueryBuilder.extractInnerHitBuilders(innerHitsMap);
+        assertEquals("path1", innerHitsMap.keySet().iterator().next());
+        assertEquals(1, innerHitsMap.size());
+    }
+
+    public void testExtractInnerHitsBuilders_whenMultipleInnerHitsOnSamePath_thenFail() {
+        InnerHitBuilder innerHitBuilder = new InnerHitBuilder();
+        NestedQueryBuilder nestedQueryBuilder1 = new NestedQueryBuilder(
+            "path1",
+            new MatchQueryBuilder("testFieldName1", "testValue1"),
+            ScoreMode.Max
+        );
+        nestedQueryBuilder1.innerHit(innerHitBuilder);
+        NestedQueryBuilder nestedQueryBuilder2 = new NestedQueryBuilder(
+            "path1",
+            new MatchQueryBuilder("testFieldName1", "testValue2"),
+            ScoreMode.Max
+        );
+        nestedQueryBuilder2.innerHit(innerHitBuilder);
+        HybridQueryBuilder hybridQueryBuilder = new HybridQueryBuilder().add(nestedQueryBuilder1).add(nestedQueryBuilder2);
+        Map<String, InnerHitContextBuilder> innerHitsMap = new HashMap<>();
+        IllegalArgumentException e = expectThrows(
+            IllegalArgumentException.class,
+            () -> hybridQueryBuilder.extractInnerHitBuilders(innerHitsMap)
+        );
+        assertEquals("[inner_hits] already contains an entry for key [path1]", e.getMessage());
     }
 
     private Map<String, Object> getInnerMap(Object innerObject, String queryName, String fieldName) {
