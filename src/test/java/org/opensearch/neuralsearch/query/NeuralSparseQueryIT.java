/*
 * Copyright OpenSearch Contributors
 * SPDX-License-Identifier: Apache-2.0
 */
package org.opensearch.neuralsearch.query;

import org.opensearch.neuralsearch.BaseNeuralSearchIT;
import static org.opensearch.neuralsearch.TestUtils.objectToFloat;

import java.util.List;
import java.util.Map;

import org.junit.After;
import org.junit.Before;
import org.opensearch.client.ResponseException;
import org.opensearch.index.query.BoolQueryBuilder;
import org.opensearch.index.query.MatchAllQueryBuilder;
import org.opensearch.index.query.MatchQueryBuilder;
import org.opensearch.neuralsearch.TestUtils;

import lombok.SneakyThrows;

public class NeuralSparseQueryIT extends BaseNeuralSearchIT {
    private static final String TEST_BASIC_INDEX_NAME = "test-sparse-basic-index";
    private static final String TEST_MULTI_NEURAL_SPARSE_FIELD_INDEX_NAME = "test-sparse-multi-field-index";
    private static final String TEST_TEXT_AND_NEURAL_SPARSE_FIELD_INDEX_NAME = "test-sparse-text-and-field-index";
    private static final String TEST_NESTED_INDEX_NAME = "test-sparse-nested-index";
    private static final String TEST_QUERY_TEXT = "Hello world a b";
    private static final String TEST_NEURAL_SPARSE_FIELD_NAME_1 = "test-sparse-encoding-1";
    private static final String TEST_NEURAL_SPARSE_FIELD_NAME_2 = "test-sparse-encoding-2";
    private static final String TEST_TEXT_FIELD_NAME_1 = "test-text-field";
    private static final String TEST_NEURAL_SPARSE_FIELD_NAME_NESTED = "nested.neural_sparse.field";

    private static final List<String> TEST_TOKENS = List.of("hello", "world", "a", "b", "c");

    private static final Float DELTA = 1e-5f;
    private final Map<String, Float> testRankFeaturesDoc = TestUtils.createRandomTokenWeightMap(TEST_TOKENS);
    private static String modelId;

    @Before
    public void setUp() throws Exception {
        super.setUp();
        updateClusterSettings();
<<<<<<< HEAD
        modelId = prepareModel();
        assertNotNull(modelId);
=======
        prepareSparseEncodingModel();
>>>>>>> f9937a4f
    }

    @After
    @SneakyThrows
    public void tearDown() {
        super.tearDown();
        deleteModel(modelId);
    }

    /**
     * Tests basic query:
     * {
     *     "query": {
     *         "neural_sparse": {
     *             "text_sparse": {
     *                 "query_text": "Hello world a b",
     *                 "model_id": "dcsdcasd"
     *             }
     *         }
     *     }
     * }
     */
    @SneakyThrows
    public void testBasicQueryUsingQueryText() {
        initializeIndexIfNotExist(TEST_BASIC_INDEX_NAME);
        String modelId = getDeployedModelId();
        NeuralSparseQueryBuilder sparseEncodingQueryBuilder = new NeuralSparseQueryBuilder().fieldName(TEST_NEURAL_SPARSE_FIELD_NAME_1)
            .queryText(TEST_QUERY_TEXT)
            .modelId(modelId);
        Map<String, Object> searchResponseAsMap = search(TEST_BASIC_INDEX_NAME, sparseEncodingQueryBuilder, 1);
        Map<String, Object> firstInnerHit = getFirstInnerHit(searchResponseAsMap);

        assertEquals("1", firstInnerHit.get("_id"));
        float expectedScore = computeExpectedScore(modelId, testRankFeaturesDoc, TEST_QUERY_TEXT);
        assertEquals(expectedScore, objectToFloat(firstInnerHit.get("_score")), DELTA);
        deleteIndex(TEST_BASIC_INDEX_NAME);
    }

    /**
     * Tests basic query:
     * {
     *     "query": {
     *         "neural_sparse": {
     *             "text_sparse": {
     *                 "query_text": "Hello world a b",
     *                 "model_id": "dcsdcasd",
     *                 "boost": 2
     *             }
     *         }
     *     }
     * }
     */
    @SneakyThrows
    public void testBoostQuery() {
        initializeIndexIfNotExist(TEST_BASIC_INDEX_NAME);
        String modelId = getDeployedModelId();
        NeuralSparseQueryBuilder sparseEncodingQueryBuilder = new NeuralSparseQueryBuilder().fieldName(TEST_NEURAL_SPARSE_FIELD_NAME_1)
            .queryText(TEST_QUERY_TEXT)
            .modelId(modelId)
            .boost(2.0f);
        Map<String, Object> searchResponseAsMap = search(TEST_BASIC_INDEX_NAME, sparseEncodingQueryBuilder, 1);
        Map<String, Object> firstInnerHit = getFirstInnerHit(searchResponseAsMap);

        assertEquals("1", firstInnerHit.get("_id"));
        float expectedScore = 2 * computeExpectedScore(modelId, testRankFeaturesDoc, TEST_QUERY_TEXT);
        assertEquals(expectedScore, objectToFloat(firstInnerHit.get("_score")), DELTA);
        deleteIndex(TEST_BASIC_INDEX_NAME);
    }

    /**
     * Tests rescore query:
     * {
     *     "query" : {
     *       "match_all": {}
     *     },
     *     "rescore": {
     *         "query": {
     *              "rescore_query": {
     *                  "neural_sparse": {
     *                      "text_sparse": {
     *      *                 "query_text": "Hello world a b",
     *      *                 "model_id": "dcsdcasd"
     *      *             }
     *                  }
     *              }
     *          }
     *    }
     * }
     */
    @SneakyThrows
    public void testRescoreQuery() {
        initializeIndexIfNotExist(TEST_BASIC_INDEX_NAME);
        String modelId = getDeployedModelId();
        MatchAllQueryBuilder matchAllQueryBuilder = new MatchAllQueryBuilder();
        NeuralSparseQueryBuilder sparseEncodingQueryBuilder = new NeuralSparseQueryBuilder().fieldName(TEST_NEURAL_SPARSE_FIELD_NAME_1)
            .queryText(TEST_QUERY_TEXT)
            .modelId(modelId);
        Map<String, Object> searchResponseAsMap = search(TEST_BASIC_INDEX_NAME, matchAllQueryBuilder, sparseEncodingQueryBuilder, 1);
        Map<String, Object> firstInnerHit = getFirstInnerHit(searchResponseAsMap);

        assertEquals("1", firstInnerHit.get("_id"));
        float expectedScore = computeExpectedScore(modelId, testRankFeaturesDoc, TEST_QUERY_TEXT);
        assertEquals(expectedScore, objectToFloat(firstInnerHit.get("_score")), DELTA);
        deleteIndex(TEST_BASIC_INDEX_NAME);
    }

    /**
     * Tests bool should query with query text:
     * {
     *     "query": {
     *         "bool" : {
     *             "should": [
     *                "neural_sparse": {
     *                  "field1": {
     *                      "query_text": "Hello world a b",
     *                      "model_id": "dcsdcasd"
     *                    }
     *                 },
     *                "neural_sparse": {
     *                  "field2": {
     *                      "query_text": "Hello world a b",
     *                      "model_id": "dcsdcasd"
     *                    }
     *                 }
     *             ]
     *         }
     *     }
     * }
     */
    @SneakyThrows
    public void testBooleanQuery_withMultipleSparseEncodingQueries() {
        initializeIndexIfNotExist(TEST_MULTI_NEURAL_SPARSE_FIELD_INDEX_NAME);
        String modelId = getDeployedModelId();
        BoolQueryBuilder boolQueryBuilder = new BoolQueryBuilder();

        NeuralSparseQueryBuilder sparseEncodingQueryBuilder1 = new NeuralSparseQueryBuilder().fieldName(TEST_NEURAL_SPARSE_FIELD_NAME_1)
            .queryText(TEST_QUERY_TEXT)
            .modelId(modelId);
        NeuralSparseQueryBuilder sparseEncodingQueryBuilder2 = new NeuralSparseQueryBuilder().fieldName(TEST_NEURAL_SPARSE_FIELD_NAME_2)
            .queryText(TEST_QUERY_TEXT)
            .modelId(modelId);

        boolQueryBuilder.should(sparseEncodingQueryBuilder1).should(sparseEncodingQueryBuilder2);

        Map<String, Object> searchResponseAsMap = search(TEST_MULTI_NEURAL_SPARSE_FIELD_INDEX_NAME, boolQueryBuilder, 1);
        Map<String, Object> firstInnerHit = getFirstInnerHit(searchResponseAsMap);

        assertEquals("1", firstInnerHit.get("_id"));
        float expectedScore = 2 * computeExpectedScore(modelId, testRankFeaturesDoc, TEST_QUERY_TEXT);
        assertEquals(expectedScore, objectToFloat(firstInnerHit.get("_score")), DELTA);
        deleteIndex(TEST_MULTI_NEURAL_SPARSE_FIELD_INDEX_NAME);
    }

    /**
     * Tests bool should query with query text:
     * {
     *     "query": {
     *         "bool" : {
     *             "should": [
     *                "neural_sparse": {
     *                  "field1": {
     *                      "query_text": "Hello world a b",
     *                      "model_id": "dcsdcasd"
     *                    }
     *                 },
     *                "neural_sparse": {
     *                  "field2": {
     *                      "query_text": "Hello world a b",
     *                      "model_id": "dcsdcasd"
     *                    }
     *                 }
     *             ]
     *         }
     *     }
     * }
     */
    @SneakyThrows
    public void testBooleanQuery_withSparseEncodingAndBM25Queries() {
        initializeIndexIfNotExist(TEST_TEXT_AND_NEURAL_SPARSE_FIELD_INDEX_NAME);
        String modelId = getDeployedModelId();
        BoolQueryBuilder boolQueryBuilder = new BoolQueryBuilder();

        NeuralSparseQueryBuilder sparseEncodingQueryBuilder = new NeuralSparseQueryBuilder().fieldName(TEST_NEURAL_SPARSE_FIELD_NAME_1)
            .queryText(TEST_QUERY_TEXT)
            .modelId(modelId);
        MatchQueryBuilder matchQueryBuilder = new MatchQueryBuilder(TEST_TEXT_FIELD_NAME_1, TEST_QUERY_TEXT);
        boolQueryBuilder.should(sparseEncodingQueryBuilder).should(matchQueryBuilder);

        Map<String, Object> searchResponseAsMap = search(TEST_TEXT_AND_NEURAL_SPARSE_FIELD_INDEX_NAME, boolQueryBuilder, 1);
        Map<String, Object> firstInnerHit = getFirstInnerHit(searchResponseAsMap);

        assertEquals("1", firstInnerHit.get("_id"));
        float minExpectedScore = computeExpectedScore(modelId, testRankFeaturesDoc, TEST_QUERY_TEXT);
        assertTrue(minExpectedScore < objectToFloat(firstInnerHit.get("_score")));
        deleteIndex(TEST_TEXT_AND_NEURAL_SPARSE_FIELD_INDEX_NAME);
    }

    @SneakyThrows
    public void testBasicQueryUsingQueryText_whenQueryWrongFieldType_thenFail() {
        initializeIndexIfNotExist(TEST_TEXT_AND_NEURAL_SPARSE_FIELD_INDEX_NAME);
        String modelId = getDeployedModelId();

        NeuralSparseQueryBuilder sparseEncodingQueryBuilder = new NeuralSparseQueryBuilder().fieldName(TEST_TEXT_FIELD_NAME_1)
            .queryText(TEST_QUERY_TEXT)
            .modelId(modelId);

        expectThrows(ResponseException.class, () -> search(TEST_TEXT_AND_NEURAL_SPARSE_FIELD_INDEX_NAME, sparseEncodingQueryBuilder, 1));
    }

    @SneakyThrows
    protected void initializeIndexIfNotExist(String indexName) {
        if (TEST_BASIC_INDEX_NAME.equals(indexName) && !indexExists(indexName)) {
            prepareSparseEncodingIndex(indexName, List.of(TEST_NEURAL_SPARSE_FIELD_NAME_1));
            addSparseEncodingDoc(indexName, "1", List.of(TEST_NEURAL_SPARSE_FIELD_NAME_1), List.of(testRankFeaturesDoc));
            assertEquals(1, getDocCount(indexName));
        }

        if (TEST_MULTI_NEURAL_SPARSE_FIELD_INDEX_NAME.equals(indexName) && !indexExists(indexName)) {
            prepareSparseEncodingIndex(indexName, List.of(TEST_NEURAL_SPARSE_FIELD_NAME_1, TEST_NEURAL_SPARSE_FIELD_NAME_2));
            addSparseEncodingDoc(
                indexName,
                "1",
                List.of(TEST_NEURAL_SPARSE_FIELD_NAME_1, TEST_NEURAL_SPARSE_FIELD_NAME_2),
                List.of(testRankFeaturesDoc, testRankFeaturesDoc)
            );
            assertEquals(1, getDocCount(indexName));
        }

        if (TEST_TEXT_AND_NEURAL_SPARSE_FIELD_INDEX_NAME.equals(indexName) && !indexExists(indexName)) {
            prepareSparseEncodingIndex(indexName, List.of(TEST_NEURAL_SPARSE_FIELD_NAME_1));
            addSparseEncodingDoc(
                indexName,
                "1",
                List.of(TEST_NEURAL_SPARSE_FIELD_NAME_1),
                List.of(testRankFeaturesDoc),
                List.of(TEST_TEXT_FIELD_NAME_1),
                List.of(TEST_QUERY_TEXT)
            );
            assertEquals(1, getDocCount(indexName));
        }

        if (TEST_NESTED_INDEX_NAME.equals(indexName) && !indexExists(indexName)) {
            prepareSparseEncodingIndex(indexName, List.of(TEST_NEURAL_SPARSE_FIELD_NAME_NESTED));
            addSparseEncodingDoc(indexName, "1", List.of(TEST_NEURAL_SPARSE_FIELD_NAME_NESTED), List.of(testRankFeaturesDoc));
            assertEquals(1, getDocCount(TEST_NESTED_INDEX_NAME));
        }
    }
}<|MERGE_RESOLUTION|>--- conflicted
+++ resolved
@@ -41,12 +41,8 @@
     public void setUp() throws Exception {
         super.setUp();
         updateClusterSettings();
-<<<<<<< HEAD
-        modelId = prepareModel();
+        modelId = prepareSparseEncodingModel();
         assertNotNull(modelId);
-=======
-        prepareSparseEncodingModel();
->>>>>>> f9937a4f
     }
 
     @After
