/*
 * Copyright OpenSearch Contributors
 * SPDX-License-Identifier: Apache-2.0
 */

package org.opensearch.neuralsearch.query;

import static org.opensearch.neuralsearch.TestUtils.DELTA_FOR_SCORE_ASSERTION;
import static org.opensearch.neuralsearch.TestUtils.RELATION_EQUAL_TO;
import static org.opensearch.neuralsearch.TestUtils.SEARCH_PIPELINE;
import static org.opensearch.neuralsearch.TestUtils.TEST_BASIC_VECTOR_DOC_FIELD_INDEX_NAME;
import static org.opensearch.neuralsearch.TestUtils.TEST_MULTI_DOC_INDEX_NAME;
import static org.opensearch.neuralsearch.TestUtils.TEST_QUERY_TEXT;
import static org.opensearch.neuralsearch.TestUtils.TEST_QUERY_TEXT2;
import static org.opensearch.neuralsearch.TestUtils.TEST_QUERY_TEXT3;
import static org.opensearch.neuralsearch.TestUtils.TEST_QUERY_TEXT4;
import static org.opensearch.neuralsearch.TestUtils.TEST_QUERY_TEXT5;
import static org.opensearch.neuralsearch.TestUtils.TEST_TEXT_FIELD_NAME_1;

import java.util.ArrayList;
import java.util.List;
import java.util.Map;
import java.util.Optional;
import java.util.Set;
import java.util.stream.IntStream;

import lombok.SneakyThrows;

import org.junit.After;
import org.junit.Before;
import org.opensearch.index.query.BoolQueryBuilder;
import org.opensearch.index.query.MatchQueryBuilder;
import org.opensearch.index.query.QueryBuilders;
import org.opensearch.index.query.TermQueryBuilder;
import org.opensearch.neuralsearch.BaseNeuralSearchIT;

public class HybridQueryIT extends BaseNeuralSearchIT {
<<<<<<< HEAD
=======
    private static final String TEST_BASIC_INDEX_NAME = "test-neural-basic-index";
    private static final String TEST_BASIC_VECTOR_DOC_FIELD_INDEX_NAME = "test-neural-vector-doc-field-index";
    private static final String TEST_MULTI_DOC_INDEX_NAME = "test-neural-multi-doc-index";
    private static final String TEST_MULTI_DOC_INDEX_NAME_ONE_SHARD = "test-neural-multi-doc-single-shard-index";
    private static final String TEST_QUERY_TEXT = "greetings";
    private static final String TEST_QUERY_TEXT2 = "salute";
    private static final String TEST_QUERY_TEXT3 = "hello";
    private static final String TEST_QUERY_TEXT4 = "place";
    private static final String TEST_QUERY_TEXT5 = "welcome";
    private static final String TEST_DOC_TEXT1 = "Hello world";
    private static final String TEST_DOC_TEXT2 = "Hi to this place";
    private static final String TEST_DOC_TEXT3 = "We would like to welcome everyone";
    private static final String TEST_KNN_VECTOR_FIELD_NAME_1 = "test-knn-vector-1";
    private static final String TEST_KNN_VECTOR_FIELD_NAME_2 = "test-knn-vector-2";
    private static final String TEST_TEXT_FIELD_NAME_1 = "test-text-field-1";

    private static final int TEST_DIMENSION = 768;
    private static final SpaceType TEST_SPACE_TYPE = SpaceType.L2;
    private final float[] testVector1 = createRandomVector(TEST_DIMENSION);
    private final float[] testVector2 = createRandomVector(TEST_DIMENSION);
    private final float[] testVector3 = createRandomVector(TEST_DIMENSION);
    private final static String RELATION_EQUAL_TO = "eq";
    private static final String SEARCH_PIPELINE = "phase-results-pipeline";
>>>>>>> b3c73bda

    @Before
    public void setUp() throws Exception {
        super.setUp();
        updateClusterSettings();
        prepareModel();
        createSearchPipelineWithResultsPostProcessor(SEARCH_PIPELINE);
    }

    @After
    @SneakyThrows
    public void tearDown() {
        super.tearDown();
        deleteSearchPipeline(SEARCH_PIPELINE);
        /* this is required to minimize chance of model not being deployed due to open memory CB,
         * this happens in case we leave model from previous test case. We use new model for every test, and old model
         * can be undeployed and deleted to free resources after each test case execution.
         */
        findDeployedModels().forEach(this::deleteModel);
    }

    @Override
    public boolean isUpdateClusterSettings() {
        return false;
    }

    @Override
    protected boolean preserveClusterUponCompletion() {
        return true;
    }

    /**
     * Tests complex query with multiple nested sub-queries:
     * {
     *     "query": {
     *         "hybrid": {
     *              "queries": [
     *                  {
     *                      "bool": {
     *                          "should": [
     *                              {
     *                                  "term": {
     *                                      "text": "word1"
     *                                  }
     *                             },
     *                             {
     *                                  "term": {
     *                                      "text": "word2"
     *                                   }
     *                              }
     *                         ]
     *                      }
     *                  },
     *                  {
     *                      "term": {
     *                          "text": "word3"
     *                      }
     *                  }
     *              ]
     *          }
     *      }
     * }
     */
    @SneakyThrows
    public void testComplexQuery_whenMultipleSubqueries_thenSuccessful() {
        initializeBasicIndexIfNotExist(TEST_BASIC_VECTOR_DOC_FIELD_INDEX_NAME);

        TermQueryBuilder termQueryBuilder1 = QueryBuilders.termQuery(TEST_TEXT_FIELD_NAME_1, TEST_QUERY_TEXT3);
        TermQueryBuilder termQueryBuilder2 = QueryBuilders.termQuery(TEST_TEXT_FIELD_NAME_1, TEST_QUERY_TEXT4);
        TermQueryBuilder termQueryBuilder3 = QueryBuilders.termQuery(TEST_TEXT_FIELD_NAME_1, TEST_QUERY_TEXT5);
        BoolQueryBuilder boolQueryBuilder = new BoolQueryBuilder();
        boolQueryBuilder.should(termQueryBuilder2).should(termQueryBuilder3);

        HybridQueryBuilder hybridQueryBuilderNeuralThenTerm = new HybridQueryBuilder();
        hybridQueryBuilderNeuralThenTerm.add(termQueryBuilder1);
        hybridQueryBuilderNeuralThenTerm.add(boolQueryBuilder);

        Map<String, Object> searchResponseAsMap1 = search(
            TEST_BASIC_VECTOR_DOC_FIELD_INDEX_NAME,
            hybridQueryBuilderNeuralThenTerm,
            null,
            10,
            Map.of("search_pipeline", SEARCH_PIPELINE)
        );

        assertEquals(3, getHitCount(searchResponseAsMap1));

        List<Map<String, Object>> hits1NestedList = getNestedHits(searchResponseAsMap1);
        List<String> ids = new ArrayList<>();
        List<Double> scores = new ArrayList<>();
        for (Map<String, Object> oneHit : hits1NestedList) {
            ids.add((String) oneHit.get("_id"));
            scores.add((Double) oneHit.get("_score"));
        }

        // verify that scores are in desc order
        assertTrue(IntStream.range(0, scores.size() - 1).noneMatch(idx -> scores.get(idx) < scores.get(idx + 1)));
        // verify that all ids are unique
        assertEquals(Set.copyOf(ids).size(), ids.size());

        Map<String, Object> total = getTotalHits(searchResponseAsMap1);
        assertNotNull(total.get("value"));
        assertEquals(3, total.get("value"));
        assertNotNull(total.get("relation"));
        assertEquals(RELATION_EQUAL_TO, total.get("relation"));
    }

    @SneakyThrows
    public void testNoMatchResults_whenOnlyTermSubQueryWithoutMatch_thenEmptyResult() {
        initializeBasicIndexIfNotExist(TEST_MULTI_DOC_INDEX_NAME);

        TermQueryBuilder termQueryBuilder = QueryBuilders.termQuery(TEST_TEXT_FIELD_NAME_1, TEST_QUERY_TEXT);
        TermQueryBuilder termQuery2Builder = QueryBuilders.termQuery(TEST_TEXT_FIELD_NAME_1, TEST_QUERY_TEXT2);
        HybridQueryBuilder hybridQueryBuilderOnlyTerm = new HybridQueryBuilder();
        hybridQueryBuilderOnlyTerm.add(termQueryBuilder);
        hybridQueryBuilderOnlyTerm.add(termQuery2Builder);

        Map<String, Object> searchResponseAsMap = search(
            TEST_MULTI_DOC_INDEX_NAME,
            hybridQueryBuilderOnlyTerm,
            null,
            10,
            Map.of("search_pipeline", SEARCH_PIPELINE)
        );

        assertEquals(0, getHitCount(searchResponseAsMap));
        assertTrue(getMaxScore(searchResponseAsMap).isPresent());
        assertEquals(0.0f, getMaxScore(searchResponseAsMap).get(), DELTA_FOR_SCORE_ASSERTION);

        Map<String, Object> total = getTotalHits(searchResponseAsMap);
        assertNotNull(total.get("value"));
        assertEquals(0, total.get("value"));
        assertNotNull(total.get("relation"));
        assertEquals(RELATION_EQUAL_TO, total.get("relation"));
    }

<<<<<<< HEAD
=======
    @SneakyThrows
    public void testNestedQuery_whenHybridQueryIsWrappedIntoOtherQuery_thenSuccess() {
        initializeIndexIfNotExist(TEST_MULTI_DOC_INDEX_NAME_ONE_SHARD);

        MatchQueryBuilder matchQueryBuilder = QueryBuilders.matchQuery(TEST_TEXT_FIELD_NAME_1, TEST_QUERY_TEXT3);
        MatchQueryBuilder matchQuery2Builder = QueryBuilders.matchQuery(TEST_TEXT_FIELD_NAME_1, TEST_QUERY_TEXT4);
        HybridQueryBuilder hybridQueryBuilderOnlyTerm = new HybridQueryBuilder();
        hybridQueryBuilderOnlyTerm.add(matchQueryBuilder);
        hybridQueryBuilderOnlyTerm.add(matchQuery2Builder);
        MatchQueryBuilder matchQuery3Builder = QueryBuilders.matchQuery(TEST_TEXT_FIELD_NAME_1, TEST_QUERY_TEXT3);
        BoolQueryBuilder boolQueryBuilder = QueryBuilders.boolQuery().should(hybridQueryBuilderOnlyTerm).should(matchQuery3Builder);

        Map<String, Object> searchResponseAsMap = search(
            TEST_MULTI_DOC_INDEX_NAME_ONE_SHARD,
            boolQueryBuilder,
            null,
            10,
            Map.of("search_pipeline", SEARCH_PIPELINE)
        );

        assertTrue(getHitCount(searchResponseAsMap) > 0);
        assertTrue(getMaxScore(searchResponseAsMap).isPresent());
        assertTrue(getMaxScore(searchResponseAsMap).get() > 0.0f);

        Map<String, Object> total = getTotalHits(searchResponseAsMap);
        assertNotNull(total.get("value"));
        assertTrue((int) total.get("value") > 0);
    }

    private void initializeIndexIfNotExist(String indexName) throws IOException {
        if (TEST_BASIC_INDEX_NAME.equals(indexName) && !indexExists(TEST_BASIC_INDEX_NAME)) {
            prepareKnnIndex(
                TEST_BASIC_INDEX_NAME,
                Collections.singletonList(new KNNFieldConfig(TEST_KNN_VECTOR_FIELD_NAME_1, TEST_DIMENSION, TEST_SPACE_TYPE))
            );
            addKnnDoc(
                TEST_BASIC_INDEX_NAME,
                "1",
                Collections.singletonList(TEST_KNN_VECTOR_FIELD_NAME_1),
                Collections.singletonList(Floats.asList(testVector1).toArray())
            );
            assertEquals(1, getDocCount(TEST_BASIC_INDEX_NAME));
        }
        if (TEST_BASIC_VECTOR_DOC_FIELD_INDEX_NAME.equals(indexName) && !indexExists(TEST_BASIC_VECTOR_DOC_FIELD_INDEX_NAME)) {
            prepareKnnIndex(
                TEST_BASIC_VECTOR_DOC_FIELD_INDEX_NAME,
                List.of(
                    new KNNFieldConfig(TEST_KNN_VECTOR_FIELD_NAME_1, TEST_DIMENSION, TEST_SPACE_TYPE),
                    new KNNFieldConfig(TEST_KNN_VECTOR_FIELD_NAME_2, TEST_DIMENSION, TEST_SPACE_TYPE)
                )
            );
            addKnnDoc(
                TEST_BASIC_VECTOR_DOC_FIELD_INDEX_NAME,
                "1",
                List.of(TEST_KNN_VECTOR_FIELD_NAME_1, TEST_KNN_VECTOR_FIELD_NAME_2),
                List.of(Floats.asList(testVector1).toArray(), Floats.asList(testVector1).toArray()),
                Collections.singletonList(TEST_TEXT_FIELD_NAME_1),
                Collections.singletonList(TEST_DOC_TEXT1)
            );
            addKnnDoc(
                TEST_BASIC_VECTOR_DOC_FIELD_INDEX_NAME,
                "2",
                List.of(TEST_KNN_VECTOR_FIELD_NAME_1, TEST_KNN_VECTOR_FIELD_NAME_2),
                List.of(Floats.asList(testVector2).toArray(), Floats.asList(testVector2).toArray()),
                Collections.singletonList(TEST_TEXT_FIELD_NAME_1),
                Collections.singletonList(TEST_DOC_TEXT2)
            );
            addKnnDoc(
                TEST_BASIC_VECTOR_DOC_FIELD_INDEX_NAME,
                "3",
                List.of(TEST_KNN_VECTOR_FIELD_NAME_1, TEST_KNN_VECTOR_FIELD_NAME_2),
                List.of(Floats.asList(testVector3).toArray(), Floats.asList(testVector3).toArray()),
                Collections.singletonList(TEST_TEXT_FIELD_NAME_1),
                Collections.singletonList(TEST_DOC_TEXT3)
            );
            assertEquals(3, getDocCount(TEST_BASIC_VECTOR_DOC_FIELD_INDEX_NAME));
        }

        if (TEST_MULTI_DOC_INDEX_NAME.equals(indexName) && !indexExists(TEST_MULTI_DOC_INDEX_NAME)) {
            prepareKnnIndex(
                TEST_MULTI_DOC_INDEX_NAME,
                Collections.singletonList(new KNNFieldConfig(TEST_KNN_VECTOR_FIELD_NAME_1, TEST_DIMENSION, TEST_SPACE_TYPE))
            );
            addDocsToIndex(TEST_MULTI_DOC_INDEX_NAME);
        }

        if (TEST_MULTI_DOC_INDEX_NAME_ONE_SHARD.equals(indexName) && !indexExists(TEST_MULTI_DOC_INDEX_NAME_ONE_SHARD)) {
            prepareKnnIndex(
                TEST_MULTI_DOC_INDEX_NAME_ONE_SHARD,
                Collections.singletonList(new KNNFieldConfig(TEST_KNN_VECTOR_FIELD_NAME_1, TEST_DIMENSION, TEST_SPACE_TYPE)),
                1
            );
            addDocsToIndex(TEST_MULTI_DOC_INDEX_NAME_ONE_SHARD);
        }
    }

    private void addDocsToIndex(final String testMultiDocIndexName) {
        addKnnDoc(
            testMultiDocIndexName,
            "1",
            Collections.singletonList(TEST_KNN_VECTOR_FIELD_NAME_1),
            Collections.singletonList(Floats.asList(testVector1).toArray()),
            Collections.singletonList(TEST_TEXT_FIELD_NAME_1),
            Collections.singletonList(TEST_DOC_TEXT1)
        );
        addKnnDoc(
            testMultiDocIndexName,
            "2",
            Collections.singletonList(TEST_KNN_VECTOR_FIELD_NAME_1),
            Collections.singletonList(Floats.asList(testVector2).toArray())
        );
        addKnnDoc(
            testMultiDocIndexName,
            "3",
            Collections.singletonList(TEST_KNN_VECTOR_FIELD_NAME_1),
            Collections.singletonList(Floats.asList(testVector3).toArray()),
            Collections.singletonList(TEST_TEXT_FIELD_NAME_1),
            Collections.singletonList(TEST_DOC_TEXT2)
        );
        assertEquals(3, getDocCount(testMultiDocIndexName));
    }

>>>>>>> b3c73bda
    private List<Map<String, Object>> getNestedHits(Map<String, Object> searchResponseAsMap) {
        Map<String, Object> hitsMap = (Map<String, Object>) searchResponseAsMap.get("hits");
        return (List<Map<String, Object>>) hitsMap.get("hits");
    }

    private Map<String, Object> getTotalHits(Map<String, Object> searchResponseAsMap) {
        Map<String, Object> hitsMap = (Map<String, Object>) searchResponseAsMap.get("hits");
        return (Map<String, Object>) hitsMap.get("total");
    }

    private Optional<Float> getMaxScore(Map<String, Object> searchResponseAsMap) {
        Map<String, Object> hitsMap = (Map<String, Object>) searchResponseAsMap.get("hits");
        return hitsMap.get("max_score") == null ? Optional.empty() : Optional.of(((Double) hitsMap.get("max_score")).floatValue());
    }
}<|MERGE_RESOLUTION|>--- conflicted
+++ resolved
@@ -10,6 +10,7 @@
 import static org.opensearch.neuralsearch.TestUtils.SEARCH_PIPELINE;
 import static org.opensearch.neuralsearch.TestUtils.TEST_BASIC_VECTOR_DOC_FIELD_INDEX_NAME;
 import static org.opensearch.neuralsearch.TestUtils.TEST_MULTI_DOC_INDEX_NAME;
+import static org.opensearch.neuralsearch.TestUtils.TEST_MULTI_DOC_INDEX_NAME_ONE_SHARD;
 import static org.opensearch.neuralsearch.TestUtils.TEST_QUERY_TEXT;
 import static org.opensearch.neuralsearch.TestUtils.TEST_QUERY_TEXT2;
 import static org.opensearch.neuralsearch.TestUtils.TEST_QUERY_TEXT3;
@@ -35,32 +36,6 @@
 import org.opensearch.neuralsearch.BaseNeuralSearchIT;
 
 public class HybridQueryIT extends BaseNeuralSearchIT {
-<<<<<<< HEAD
-=======
-    private static final String TEST_BASIC_INDEX_NAME = "test-neural-basic-index";
-    private static final String TEST_BASIC_VECTOR_DOC_FIELD_INDEX_NAME = "test-neural-vector-doc-field-index";
-    private static final String TEST_MULTI_DOC_INDEX_NAME = "test-neural-multi-doc-index";
-    private static final String TEST_MULTI_DOC_INDEX_NAME_ONE_SHARD = "test-neural-multi-doc-single-shard-index";
-    private static final String TEST_QUERY_TEXT = "greetings";
-    private static final String TEST_QUERY_TEXT2 = "salute";
-    private static final String TEST_QUERY_TEXT3 = "hello";
-    private static final String TEST_QUERY_TEXT4 = "place";
-    private static final String TEST_QUERY_TEXT5 = "welcome";
-    private static final String TEST_DOC_TEXT1 = "Hello world";
-    private static final String TEST_DOC_TEXT2 = "Hi to this place";
-    private static final String TEST_DOC_TEXT3 = "We would like to welcome everyone";
-    private static final String TEST_KNN_VECTOR_FIELD_NAME_1 = "test-knn-vector-1";
-    private static final String TEST_KNN_VECTOR_FIELD_NAME_2 = "test-knn-vector-2";
-    private static final String TEST_TEXT_FIELD_NAME_1 = "test-text-field-1";
-
-    private static final int TEST_DIMENSION = 768;
-    private static final SpaceType TEST_SPACE_TYPE = SpaceType.L2;
-    private final float[] testVector1 = createRandomVector(TEST_DIMENSION);
-    private final float[] testVector2 = createRandomVector(TEST_DIMENSION);
-    private final float[] testVector3 = createRandomVector(TEST_DIMENSION);
-    private final static String RELATION_EQUAL_TO = "eq";
-    private static final String SEARCH_PIPELINE = "phase-results-pipeline";
->>>>>>> b3c73bda
 
     @Before
     public void setUp() throws Exception {
@@ -197,11 +172,9 @@
         assertEquals(RELATION_EQUAL_TO, total.get("relation"));
     }
 
-<<<<<<< HEAD
-=======
     @SneakyThrows
     public void testNestedQuery_whenHybridQueryIsWrappedIntoOtherQuery_thenSuccess() {
-        initializeIndexIfNotExist(TEST_MULTI_DOC_INDEX_NAME_ONE_SHARD);
+        initializeBasicIndexIfNotExist(TEST_MULTI_DOC_INDEX_NAME_ONE_SHARD);
 
         MatchQueryBuilder matchQueryBuilder = QueryBuilders.matchQuery(TEST_TEXT_FIELD_NAME_1, TEST_QUERY_TEXT3);
         MatchQueryBuilder matchQuery2Builder = QueryBuilders.matchQuery(TEST_TEXT_FIELD_NAME_1, TEST_QUERY_TEXT4);
@@ -228,100 +201,6 @@
         assertTrue((int) total.get("value") > 0);
     }
 
-    private void initializeIndexIfNotExist(String indexName) throws IOException {
-        if (TEST_BASIC_INDEX_NAME.equals(indexName) && !indexExists(TEST_BASIC_INDEX_NAME)) {
-            prepareKnnIndex(
-                TEST_BASIC_INDEX_NAME,
-                Collections.singletonList(new KNNFieldConfig(TEST_KNN_VECTOR_FIELD_NAME_1, TEST_DIMENSION, TEST_SPACE_TYPE))
-            );
-            addKnnDoc(
-                TEST_BASIC_INDEX_NAME,
-                "1",
-                Collections.singletonList(TEST_KNN_VECTOR_FIELD_NAME_1),
-                Collections.singletonList(Floats.asList(testVector1).toArray())
-            );
-            assertEquals(1, getDocCount(TEST_BASIC_INDEX_NAME));
-        }
-        if (TEST_BASIC_VECTOR_DOC_FIELD_INDEX_NAME.equals(indexName) && !indexExists(TEST_BASIC_VECTOR_DOC_FIELD_INDEX_NAME)) {
-            prepareKnnIndex(
-                TEST_BASIC_VECTOR_DOC_FIELD_INDEX_NAME,
-                List.of(
-                    new KNNFieldConfig(TEST_KNN_VECTOR_FIELD_NAME_1, TEST_DIMENSION, TEST_SPACE_TYPE),
-                    new KNNFieldConfig(TEST_KNN_VECTOR_FIELD_NAME_2, TEST_DIMENSION, TEST_SPACE_TYPE)
-                )
-            );
-            addKnnDoc(
-                TEST_BASIC_VECTOR_DOC_FIELD_INDEX_NAME,
-                "1",
-                List.of(TEST_KNN_VECTOR_FIELD_NAME_1, TEST_KNN_VECTOR_FIELD_NAME_2),
-                List.of(Floats.asList(testVector1).toArray(), Floats.asList(testVector1).toArray()),
-                Collections.singletonList(TEST_TEXT_FIELD_NAME_1),
-                Collections.singletonList(TEST_DOC_TEXT1)
-            );
-            addKnnDoc(
-                TEST_BASIC_VECTOR_DOC_FIELD_INDEX_NAME,
-                "2",
-                List.of(TEST_KNN_VECTOR_FIELD_NAME_1, TEST_KNN_VECTOR_FIELD_NAME_2),
-                List.of(Floats.asList(testVector2).toArray(), Floats.asList(testVector2).toArray()),
-                Collections.singletonList(TEST_TEXT_FIELD_NAME_1),
-                Collections.singletonList(TEST_DOC_TEXT2)
-            );
-            addKnnDoc(
-                TEST_BASIC_VECTOR_DOC_FIELD_INDEX_NAME,
-                "3",
-                List.of(TEST_KNN_VECTOR_FIELD_NAME_1, TEST_KNN_VECTOR_FIELD_NAME_2),
-                List.of(Floats.asList(testVector3).toArray(), Floats.asList(testVector3).toArray()),
-                Collections.singletonList(TEST_TEXT_FIELD_NAME_1),
-                Collections.singletonList(TEST_DOC_TEXT3)
-            );
-            assertEquals(3, getDocCount(TEST_BASIC_VECTOR_DOC_FIELD_INDEX_NAME));
-        }
-
-        if (TEST_MULTI_DOC_INDEX_NAME.equals(indexName) && !indexExists(TEST_MULTI_DOC_INDEX_NAME)) {
-            prepareKnnIndex(
-                TEST_MULTI_DOC_INDEX_NAME,
-                Collections.singletonList(new KNNFieldConfig(TEST_KNN_VECTOR_FIELD_NAME_1, TEST_DIMENSION, TEST_SPACE_TYPE))
-            );
-            addDocsToIndex(TEST_MULTI_DOC_INDEX_NAME);
-        }
-
-        if (TEST_MULTI_DOC_INDEX_NAME_ONE_SHARD.equals(indexName) && !indexExists(TEST_MULTI_DOC_INDEX_NAME_ONE_SHARD)) {
-            prepareKnnIndex(
-                TEST_MULTI_DOC_INDEX_NAME_ONE_SHARD,
-                Collections.singletonList(new KNNFieldConfig(TEST_KNN_VECTOR_FIELD_NAME_1, TEST_DIMENSION, TEST_SPACE_TYPE)),
-                1
-            );
-            addDocsToIndex(TEST_MULTI_DOC_INDEX_NAME_ONE_SHARD);
-        }
-    }
-
-    private void addDocsToIndex(final String testMultiDocIndexName) {
-        addKnnDoc(
-            testMultiDocIndexName,
-            "1",
-            Collections.singletonList(TEST_KNN_VECTOR_FIELD_NAME_1),
-            Collections.singletonList(Floats.asList(testVector1).toArray()),
-            Collections.singletonList(TEST_TEXT_FIELD_NAME_1),
-            Collections.singletonList(TEST_DOC_TEXT1)
-        );
-        addKnnDoc(
-            testMultiDocIndexName,
-            "2",
-            Collections.singletonList(TEST_KNN_VECTOR_FIELD_NAME_1),
-            Collections.singletonList(Floats.asList(testVector2).toArray())
-        );
-        addKnnDoc(
-            testMultiDocIndexName,
-            "3",
-            Collections.singletonList(TEST_KNN_VECTOR_FIELD_NAME_1),
-            Collections.singletonList(Floats.asList(testVector3).toArray()),
-            Collections.singletonList(TEST_TEXT_FIELD_NAME_1),
-            Collections.singletonList(TEST_DOC_TEXT2)
-        );
-        assertEquals(3, getDocCount(testMultiDocIndexName));
-    }
-
->>>>>>> b3c73bda
     private List<Map<String, Object>> getNestedHits(Map<String, Object> searchResponseAsMap) {
         Map<String, Object> hitsMap = (Map<String, Object>) searchResponseAsMap.get("hits");
         return (List<Map<String, Object>>) hitsMap.get("hits");
