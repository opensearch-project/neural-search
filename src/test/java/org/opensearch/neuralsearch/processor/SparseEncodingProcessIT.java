--- conflicted
+++ resolved
@@ -31,7 +31,7 @@
 
     @Before
     public void setUp() {
-        modelId = prepareModel();
+        modelId = prepareSparseEncodingModel();
         assertNotNull(modelId);
     }
 
@@ -48,10 +48,6 @@
     }
 
     public void testSparseEncodingProcessor() throws Exception {
-<<<<<<< HEAD
-=======
-        String modelId = prepareSparseEncodingModel();
->>>>>>> f9937a4f
         createPipelineProcessor(modelId, PIPELINE_NAME, ProcessorType.SPARSE_ENCODING);
         createSparseEncodingIndex();
         ingestDocument();
