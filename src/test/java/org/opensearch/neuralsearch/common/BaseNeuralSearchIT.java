--- conflicted
+++ resolved
@@ -76,14 +76,12 @@
 
     protected final ClassLoader classLoader = this.getClass().getClassLoader();
 
-<<<<<<< HEAD
     protected ThreadPool threadPool;
     protected ClusterService clusterService;
-=======
+
     protected void setPipelineConfigurationName(String pipelineConfigurationName) {
         this.PIPELINE_CONFIGURATION_NAME = pipelineConfigurationName;
     }
->>>>>>> 7bef7a0c
 
     @Before
     public void setupSettings() {
