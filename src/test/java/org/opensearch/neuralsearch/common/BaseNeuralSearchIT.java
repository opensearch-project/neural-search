/*
 * Copyright OpenSearch Contributors
 * SPDX-License-Identifier: Apache-2.0
 */

package org.opensearch.neuralsearch.common;

import static org.opensearch.neuralsearch.common.VectorUtil.vectorAsListToArray;

import java.io.IOException;
import java.nio.file.Files;
import java.nio.file.Path;
import java.util.Collections;
import java.util.HashSet;
import java.util.List;
import java.util.Locale;
import java.util.Map;
import java.util.Objects;
import java.util.Optional;
import java.util.Set;
import java.util.function.Predicate;
import java.util.stream.Collectors;

import lombok.AllArgsConstructor;
import lombok.Getter;
import lombok.SneakyThrows;

import org.apache.commons.lang3.StringUtils;
import org.apache.hc.core5.http.ContentType;
import org.apache.hc.core5.http.Header;
import org.apache.hc.core5.http.HttpEntity;
import org.apache.hc.core5.http.HttpHeaders;
import org.apache.hc.core5.http.io.entity.EntityUtils;
import org.apache.hc.core5.http.io.entity.StringEntity;
import org.apache.hc.core5.http.message.BasicHeader;
import org.junit.Before;
import org.opensearch.client.Request;
import org.opensearch.client.RequestOptions;
import org.opensearch.client.Response;
import org.opensearch.client.RestClient;
import org.opensearch.client.WarningsHandler;
import org.opensearch.common.Strings;
import org.opensearch.common.xcontent.XContentFactory;
import org.opensearch.common.xcontent.XContentHelper;
import org.opensearch.common.xcontent.XContentType;
import org.opensearch.core.rest.RestStatus;
import org.opensearch.core.xcontent.ToXContent;
import org.opensearch.core.xcontent.XContentBuilder;
import org.opensearch.index.query.QueryBuilder;
import org.opensearch.knn.index.SpaceType;
import org.opensearch.neuralsearch.OpenSearchSecureRestTestCase;

import com.google.common.collect.ImmutableList;

public abstract class BaseNeuralSearchIT extends OpenSearchSecureRestTestCase {

    private static final Locale LOCALE = Locale.ROOT;

    private static final int MAX_TASK_RESULT_QUERY_TIME_IN_SECOND = 60 * 5;

    private static final int DEFAULT_TASK_RESULT_QUERY_INTERVAL_IN_MILLISECOND = 1000;
    private static final String DEFAULT_USER_AGENT = "Kibana";
<<<<<<< HEAD
    protected static final String DEFAULT_NORMALIZATION_METHOD = "min_max";
    protected static final String DEFAULT_COMBINATION_METHOD = "arithmetic_mean";
    protected static final String PARAM_NAME_WEIGHTS = "weights";
=======
>>>>>>> 2ff58a92

    protected final ClassLoader classLoader = this.getClass().getClassLoader();

    @Before
    public void setupSettings() {
        if (isUpdateClusterSettings()) {
            updateClusterSettings();
        }
    }

    protected void updateClusterSettings() {
        updateClusterSettings("plugins.ml_commons.only_run_on_ml_node", false);
        // default threshold for native circuit breaker is 90, it may be not enough on test runner machine
        updateClusterSettings("plugins.ml_commons.native_memory_threshold", 100);
    }

    @SneakyThrows
    protected void updateClusterSettings(String settingKey, Object value) {
        XContentBuilder builder = XContentFactory.jsonBuilder()
            .startObject()
            .startObject("persistent")
            .field(settingKey, value)
            .endObject()
            .endObject();
        Response response = makeRequest(
            client(),
            "PUT",
            "_cluster/settings",
            null,
            toHttpEntity(Strings.toString(builder)),
            ImmutableList.of(new BasicHeader(HttpHeaders.USER_AGENT, ""))
        );

        assertEquals(RestStatus.OK, RestStatus.fromCode(response.getStatusLine().getStatusCode()));
    }

    protected String uploadModel(String requestBody) throws Exception {
        Response uploadResponse = makeRequest(
            client(),
            "POST",
            "/_plugins/_ml/models/_upload",
            null,
            toHttpEntity(requestBody),
            ImmutableList.of(new BasicHeader(HttpHeaders.USER_AGENT, DEFAULT_USER_AGENT))
        );
        Map<String, Object> uploadResJson = XContentHelper.convertToMap(
            XContentType.JSON.xContent(),
            EntityUtils.toString(uploadResponse.getEntity()),
            false
        );
        String taskId = uploadResJson.get("task_id").toString();
        assertNotNull(taskId);

        Map<String, Object> taskQueryResult = getTaskQueryResponse(taskId);
        boolean isComplete = checkComplete(taskQueryResult);
        for (int i = 0; !isComplete && i < MAX_TASK_RESULT_QUERY_TIME_IN_SECOND; i++) {
            taskQueryResult = getTaskQueryResponse(taskId);
            isComplete = checkComplete(taskQueryResult);
            Thread.sleep(DEFAULT_TASK_RESULT_QUERY_INTERVAL_IN_MILLISECOND);
        }
        String modelId = Optional.ofNullable(taskQueryResult.get("model_id")).map(Object::toString).orElse(null);
        assertNotNull(modelId);
        return modelId;
    }

    protected void loadModel(String modelId) throws Exception {
        Response uploadResponse = makeRequest(
            client(),
            "POST",
            String.format(LOCALE, "/_plugins/_ml/models/%s/_load", modelId),
            null,
            toHttpEntity(""),
            ImmutableList.of(new BasicHeader(HttpHeaders.USER_AGENT, DEFAULT_USER_AGENT))
        );
        Map<String, Object> uploadResJson = XContentHelper.convertToMap(
            XContentType.JSON.xContent(),
            EntityUtils.toString(uploadResponse.getEntity()),
            false
        );
        String taskId = uploadResJson.get("task_id").toString();
        assertNotNull(taskId);

        Map<String, Object> taskQueryResult = getTaskQueryResponse(taskId);
        boolean isComplete = checkComplete(taskQueryResult);
        for (int i = 0; !isComplete && i < MAX_TASK_RESULT_QUERY_TIME_IN_SECOND; i++) {
            taskQueryResult = getTaskQueryResponse(taskId);
            isComplete = checkComplete(taskQueryResult);
            Thread.sleep(DEFAULT_TASK_RESULT_QUERY_INTERVAL_IN_MILLISECOND);
        }
    }

    /**
     * Upload default model and load into the cluster
     *
     * @return modelID
     */
    @SneakyThrows
    protected String prepareModel() {
        String requestBody = Files.readString(Path.of(classLoader.getResource("processor/UploadModelRequestBody.json").toURI()));
        String modelId = uploadModel(requestBody);
        loadModel(modelId);
        return modelId;
    }

    /**
     * Execute model inference on the provided query text
     *
     * @param modelId id of model to run inference
     * @param queryText text to be transformed to a model
     * @return text embedding
     */
    @SuppressWarnings("unchecked")
    @SneakyThrows
    protected float[] runInference(String modelId, String queryText) {
        Response inferenceResponse = makeRequest(
            client(),
            "POST",
            String.format(LOCALE, "/_plugins/_ml/_predict/text_embedding/%s", modelId),
            null,
            toHttpEntity(String.format(LOCALE, "{\"text_docs\": [\"%s\"],\"target_response\": [\"sentence_embedding\"]}", queryText)),
            ImmutableList.of(new BasicHeader(HttpHeaders.USER_AGENT, DEFAULT_USER_AGENT))
        );

        Map<String, Object> inferenceResJson = XContentHelper.convertToMap(
            XContentType.JSON.xContent(),
            EntityUtils.toString(inferenceResponse.getEntity()),
            false
        );

        Object inference_results = inferenceResJson.get("inference_results");
        assertTrue(inference_results instanceof List);
        List<Object> inferenceResultsAsMap = (List<Object>) inference_results;
        assertEquals(1, inferenceResultsAsMap.size());
        Map<String, Object> result = (Map<String, Object>) inferenceResultsAsMap.get(0);
        List<Object> output = (List<Object>) result.get("output");
        assertEquals(1, output.size());
        Map<String, Object> map = (Map<String, Object>) output.get(0);
        List<Float> data = ((List<Double>) map.get("data")).stream().map(Double::floatValue).collect(Collectors.toList());
        return vectorAsListToArray(data);
    }

    protected void createIndexWithConfiguration(String indexName, String indexConfiguration, String pipelineName) throws Exception {
        if (StringUtils.isNotBlank(pipelineName)) {
            indexConfiguration = String.format(LOCALE, indexConfiguration, pipelineName);
        }
        Response response = makeRequest(
            client(),
            "PUT",
            indexName,
            null,
            toHttpEntity(indexConfiguration),
            ImmutableList.of(new BasicHeader(HttpHeaders.USER_AGENT, DEFAULT_USER_AGENT))
        );
        Map<String, Object> node = XContentHelper.convertToMap(
            XContentType.JSON.xContent(),
            EntityUtils.toString(response.getEntity()),
            false
        );
        assertEquals("true", node.get("acknowledged").toString());
        assertEquals(indexName, node.get("index").toString());
    }

    protected void createPipelineProcessor(String modelId, String pipelineName) throws Exception {
        Response pipelineCreateResponse = makeRequest(
            client(),
            "PUT",
            "/_ingest/pipeline/" + pipelineName,
            null,
            toHttpEntity(
                String.format(
                    LOCALE,
                    Files.readString(Path.of(classLoader.getResource("processor/PipelineConfiguration.json").toURI())),
                    modelId
                )
            ),
            ImmutableList.of(new BasicHeader(HttpHeaders.USER_AGENT, DEFAULT_USER_AGENT))
        );
        Map<String, Object> node = XContentHelper.convertToMap(
            XContentType.JSON.xContent(),
            EntityUtils.toString(pipelineCreateResponse.getEntity()),
            false
        );
        assertEquals("true", node.get("acknowledged").toString());
    }

    /**
     * Get the number of documents in a particular index
     *
     * @param indexName name of index
     * @return number of documents indexed to that index
     */
    @SneakyThrows
    protected int getDocCount(String indexName) {
        Request request = new Request("GET", "/" + indexName + "/_count");
        Response response = client().performRequest(request);
        assertEquals(request.getEndpoint() + ": failed", RestStatus.OK, RestStatus.fromCode(response.getStatusLine().getStatusCode()));
        String responseBody = EntityUtils.toString(response.getEntity());
        Map<String, Object> responseMap = createParser(XContentType.JSON.xContent(), responseBody).map();
        return (Integer) responseMap.get("count");
    }

    /**
     * Execute a search request initialized from a neural query builder
     *
     * @param index Index to search against
     * @param queryBuilder queryBuilder to produce source of query
     * @param resultSize number of results to return in the search
     * @return Search results represented as a map
     */
    protected Map<String, Object> search(String index, QueryBuilder queryBuilder, int resultSize) {
        return search(index, queryBuilder, null, resultSize);
    }

    /**
     * Execute a search request initialized from a neural query builder that can add a rescore query to the request
     *
     * @param index Index to search against
     * @param queryBuilder queryBuilder to produce source of query
     * @param  rescorer used for rescorer query builder
     * @param resultSize number of results to return in the search
     * @return Search results represented as a map
     */
    @SneakyThrows
    protected Map<String, Object> search(String index, QueryBuilder queryBuilder, QueryBuilder rescorer, int resultSize) {
        return search(index, queryBuilder, rescorer, resultSize, Map.of());
    }

    /**
     * Execute a search request initialized from a neural query builder that can add a rescore query to the request
     *
     * @param index Index to search against
     * @param queryBuilder queryBuilder to produce source of query
     * @param  rescorer used for rescorer query builder
     * @param resultSize number of results to return in the search
     * @param requestParams additional request params for search
     * @return Search results represented as a map
     */
    @SneakyThrows
    protected Map<String, Object> search(
        String index,
        QueryBuilder queryBuilder,
        QueryBuilder rescorer,
        int resultSize,
        Map<String, String> requestParams
    ) {
        XContentBuilder builder = XContentFactory.jsonBuilder().startObject().field("query");
        queryBuilder.toXContent(builder, ToXContent.EMPTY_PARAMS);

        if (rescorer != null) {
            builder.startObject("rescore").startObject("query").field("query_weight", 0.0f).field("rescore_query");
            rescorer.toXContent(builder, ToXContent.EMPTY_PARAMS);
            builder.endObject().endObject();
        }

        builder.endObject();

        Request request = new Request("POST", "/" + index + "/_search");
        request.addParameter("size", Integer.toString(resultSize));
        if (requestParams != null && !requestParams.isEmpty()) {
            requestParams.forEach(request::addParameter);
        }
        request.setJsonEntity(Strings.toString(builder));

        Response response = client().performRequest(request);
        assertEquals(request.getEndpoint() + ": failed", RestStatus.OK, RestStatus.fromCode(response.getStatusLine().getStatusCode()));

        String responseBody = EntityUtils.toString(response.getEntity());

        return XContentHelper.convertToMap(XContentType.JSON.xContent(), responseBody, false);
    }

    /**
     * Add a set of knn vectors
     *
     * @param index Name of the index
     * @param docId ID of document to be added
     * @param vectorFieldNames List of vectir fields to be added
     * @param vectors List of vectors corresponding to those fields
     */
    protected void addKnnDoc(String index, String docId, List<String> vectorFieldNames, List<Object[]> vectors) {
        addKnnDoc(index, docId, vectorFieldNames, vectors, Collections.emptyList(), Collections.emptyList());
    }

    /**
     * Add a set of knn vectors and text to an index
     *
     * @param index Name of the index
     * @param docId ID of document to be added
     * @param vectorFieldNames List of vectir fields to be added
     * @param vectors List of vectors corresponding to those fields
     * @param textFieldNames List of text fields to be added
     * @param texts List of text corresponding to those fields
     */
    @SneakyThrows
    protected void addKnnDoc(
        String index,
        String docId,
        List<String> vectorFieldNames,
        List<Object[]> vectors,
        List<String> textFieldNames,
        List<String> texts
    ) {
        Request request = new Request("POST", "/" + index + "/_doc/" + docId + "?refresh=true");
        XContentBuilder builder = XContentFactory.jsonBuilder().startObject();
        for (int i = 0; i < vectorFieldNames.size(); i++) {
            builder.field(vectorFieldNames.get(i), vectors.get(i));
        }

        for (int i = 0; i < textFieldNames.size(); i++) {
            builder.field(textFieldNames.get(i), texts.get(i));
        }
        builder.endObject();

        request.setJsonEntity(Strings.toString(builder));
        Response response = client().performRequest(request);
        assertEquals(request.getEndpoint() + ": failed", RestStatus.CREATED, RestStatus.fromCode(response.getStatusLine().getStatusCode()));
    }

    /**
     * Parse the first returned hit from a search response as a map
     *
     * @param searchResponseAsMap Complete search response as a map
     * @return Map of first internal hit from the search
     */
    @SuppressWarnings("unchecked")
    protected Map<String, Object> getFirstInnerHit(Map<String, Object> searchResponseAsMap) {
        Map<String, Object> hits1map = (Map<String, Object>) searchResponseAsMap.get("hits");
        List<Object> hits2List = (List<Object>) hits1map.get("hits");
        assertTrue(hits2List.size() > 0);
        return (Map<String, Object>) hits2List.get(0);
    }

    /**
     * Parse the total number of hits from the search
     *
     * @param searchResponseAsMap Complete search response as a map
     * @return number of hits from the search
     */
    @SuppressWarnings("unchecked")
    protected int getHitCount(Map<String, Object> searchResponseAsMap) {
        Map<String, Object> hits1map = (Map<String, Object>) searchResponseAsMap.get("hits");
        List<Object> hits1List = (List<Object>) hits1map.get("hits");
        return hits1List.size();
    }

    /**
     * Create a k-NN index from a list of KNNFieldConfigs
     *
     * @param indexName of index to be created
     * @param knnFieldConfigs list of configs specifying field
     */
    @SneakyThrows
    protected void prepareKnnIndex(String indexName, List<KNNFieldConfig> knnFieldConfigs) {
        prepareKnnIndex(indexName, knnFieldConfigs, 3);
    }

    @SneakyThrows
    protected void prepareKnnIndex(String indexName, List<KNNFieldConfig> knnFieldConfigs, int numOfShards) {
        createIndexWithConfiguration(indexName, buildIndexConfiguration(knnFieldConfigs, numOfShards), "");
    }

    /**
     * Computes the expected distance between an indexVector and query text without using the neural query type.
     *
     * @param modelId ID of model to run inference
     * @param indexVector vector to compute score against
     * @param spaceType Space to measure distance
     * @param queryText Text to produce query vector from
     * @return Expected OpenSearch score for this indexVector
     */
    protected float computeExpectedScore(String modelId, float[] indexVector, SpaceType spaceType, String queryText) {
        float[] queryVector = runInference(modelId, queryText);
        return spaceType.getVectorSimilarityFunction().compare(queryVector, indexVector);
    }

    protected Map<String, Object> getTaskQueryResponse(String taskId) throws Exception {
        Response taskQueryResponse = makeRequest(
            client(),
            "GET",
            String.format(LOCALE, "_plugins/_ml/tasks/%s", taskId),
            null,
            toHttpEntity(""),
            ImmutableList.of(new BasicHeader(HttpHeaders.USER_AGENT, DEFAULT_USER_AGENT))
        );
        return XContentHelper.convertToMap(XContentType.JSON.xContent(), EntityUtils.toString(taskQueryResponse.getEntity()), false);
    }

    protected boolean checkComplete(Map<String, Object> node) {
        Predicate<Map<String, Object>> predicate = x -> node.get("error") != null || "COMPLETED".equals(String.valueOf(node.get("state")));
        return predicate.test(node);
    }

    @SneakyThrows
    private String buildIndexConfiguration(List<KNNFieldConfig> knnFieldConfigs, int numberOfShards) {
        XContentBuilder xContentBuilder = XContentFactory.jsonBuilder()
            .startObject()
            .startObject("settings")
            .field("number_of_shards", numberOfShards)
            .field("index.knn", true)
            .endObject()
            .startObject("mappings")
            .startObject("properties");

        for (KNNFieldConfig knnFieldConfig : knnFieldConfigs) {
            xContentBuilder.startObject(knnFieldConfig.getName())
                .field("type", "knn_vector")
                .field("dimension", Integer.toString(knnFieldConfig.getDimension()))
                .startObject("method")
                .field("engine", "lucene")
                .field("space_type", knnFieldConfig.getSpaceType().getValue())
                .field("name", "hnsw")
                .endObject()
                .endObject();
        }
        return Strings.toString(xContentBuilder.endObject().endObject().endObject());
    }

    protected static Response makeRequest(
        RestClient client,
        String method,
        String endpoint,
        Map<String, String> params,
        HttpEntity entity,
        List<Header> headers
    ) throws IOException {
        return makeRequest(client, method, endpoint, params, entity, headers, false);
    }

    protected static Response makeRequest(
        RestClient client,
        String method,
        String endpoint,
        Map<String, String> params,
        HttpEntity entity,
        List<Header> headers,
        boolean strictDeprecationMode
    ) throws IOException {
        Request request = new Request(method, endpoint);

        RequestOptions.Builder options = RequestOptions.DEFAULT.toBuilder();
        if (headers != null) {
            headers.forEach(header -> options.addHeader(header.getName(), header.getValue()));
        }
        options.setWarningsHandler(strictDeprecationMode ? WarningsHandler.STRICT : WarningsHandler.PERMISSIVE);
        request.setOptions(options.build());

        if (params != null) {
            params.forEach(request::addParameter);
        }
        if (entity != null) {
            request.setEntity(entity);
        }
        return client.performRequest(request);
    }

    protected static HttpEntity toHttpEntity(String jsonString) {
        return new StringEntity(jsonString, ContentType.APPLICATION_JSON);
    }

    @AllArgsConstructor
    @Getter
    protected static class KNNFieldConfig {
        private final String name;
        private final Integer dimension;
        private final SpaceType spaceType;
    }

    @SneakyThrows
    protected void deleteModel(String modelId) {
        // need to undeploy first as model can be in use
        makeRequest(
            client(),
            "POST",
            String.format(LOCALE, "/_plugins/_ml/models/%s/_undeploy", modelId),
            null,
            toHttpEntity(""),
            ImmutableList.of(new BasicHeader(HttpHeaders.USER_AGENT, DEFAULT_USER_AGENT))
        );

        makeRequest(
            client(),
            "DELETE",
            String.format(LOCALE, "/_plugins/_ml/models/%s", modelId),
            null,
            toHttpEntity(""),
            ImmutableList.of(new BasicHeader(HttpHeaders.USER_AGENT, DEFAULT_USER_AGENT))
        );
    }
<<<<<<< HEAD

    public boolean isUpdateClusterSettings() {
        return true;
    }

    @SneakyThrows
    protected void createSearchPipelineWithResultsPostProcessor(final String pipelineId) {
        createSearchPipeline(pipelineId, DEFAULT_NORMALIZATION_METHOD, DEFAULT_COMBINATION_METHOD, Map.of());
    }

    @SneakyThrows
    protected void createSearchPipeline(
        final String pipelineId,
        final String normalizationMethod,
        String combinationMethod,
        final Map<String, String> combinationParams
    ) {
        StringBuilder stringBuilderForContentBody = new StringBuilder();
        stringBuilderForContentBody.append("{\"description\": \"Post processor pipeline\",")
            .append("\"phase_results_processors\": [{ ")
            .append("\"normalization-processor\": {")
            .append("\"normalization\": {")
            .append("\"technique\": \"%s\"")
            .append("},")
            .append("\"combination\": {")
            .append("\"technique\": \"%s\"");
        if (Objects.nonNull(combinationParams) && !combinationParams.isEmpty()) {
            stringBuilderForContentBody.append(", \"parameters\": {");
            if (combinationParams.containsKey(PARAM_NAME_WEIGHTS)) {
                stringBuilderForContentBody.append("\"weights\": ").append(combinationParams.get(PARAM_NAME_WEIGHTS));
            }
            stringBuilderForContentBody.append(" }");
        }
        stringBuilderForContentBody.append("}").append("}}]}");
        makeRequest(
            client(),
            "PUT",
            String.format(LOCALE, "/_search/pipeline/%s", pipelineId),
            null,
            toHttpEntity(String.format(LOCALE, stringBuilderForContentBody.toString(), normalizationMethod, combinationMethod)),
            ImmutableList.of(new BasicHeader(HttpHeaders.USER_AGENT, DEFAULT_USER_AGENT))
        );
    }

    @SneakyThrows
    protected void createSearchPipelineWithDefaultResultsPostProcessor(final String pipelineId) {
        makeRequest(
            client(),
            "PUT",
            String.format(LOCALE, "/_search/pipeline/%s", pipelineId),
            null,
            toHttpEntity(
                String.format(
                    LOCALE,
                    "{\"description\": \"Post processor pipeline\","
                        + "\"phase_results_processors\": [{ "
                        + "\"normalization-processor\": {}}]}"
                )
            ),
            ImmutableList.of(new BasicHeader(HttpHeaders.USER_AGENT, DEFAULT_USER_AGENT))
        );
    }

    @SneakyThrows
    protected void deleteSearchPipeline(final String pipelineId) {
        makeRequest(
            client(),
            "DELETE",
            String.format(LOCALE, "/_search/pipeline/%s", pipelineId),
            null,
            toHttpEntity(""),
            ImmutableList.of(new BasicHeader(HttpHeaders.USER_AGENT, DEFAULT_USER_AGENT))
        );
    }

    /**
     * Find all modesl that are currently deployed in the cluster
     * @return set of model ids
     */
    @SneakyThrows
    protected Set<String> findDeployedModels() {

        StringBuilder stringBuilderForContentBody = new StringBuilder();
        stringBuilderForContentBody.append("{")
            .append("\"query\": { \"match_all\": {} },")
            .append("  \"_source\": {")
            .append("    \"includes\": [\"model_id\"],")
            .append("    \"excludes\": [\"content\", \"model_content\"]")
            .append("}}");

        Response response = makeRequest(
            client(),
            "POST",
            "/_plugins/_ml/models/_search",
            null,
            toHttpEntity(stringBuilderForContentBody.toString()),
            ImmutableList.of(new BasicHeader(HttpHeaders.USER_AGENT, DEFAULT_USER_AGENT))
        );

        String responseBody = EntityUtils.toString(response.getEntity());

        Map<String, Object> models = XContentHelper.convertToMap(XContentType.JSON.xContent(), responseBody, false);
        Set<String> modelIds = new HashSet<>();
        if (Objects.isNull(models) || models.isEmpty()) {
            return modelIds;
        }

        Map<String, Object> hits = (Map<String, Object>) models.get("hits");
        List<Map<String, Object>> innerHitsMap = (List<Map<String, Object>>) hits.get("hits");
        return innerHitsMap.stream()
            .map(hit -> (Map<String, Object>) hit.get("_source"))
            .filter(hitsMap -> !Objects.isNull(hitsMap) && hitsMap.containsKey("model_id"))
            .map(hitsMap -> (String) hitsMap.get("model_id"))
            .collect(Collectors.toSet());
    }

    /**
     * Get the id for model currently deployed in the cluster. If there are no models deployed or it's more than 1 model
     * fail on assertion
     * @return id of deployed model
     */
    protected String getDeployedModelId() {
        Set<String> modelIds = findDeployedModels();
        assertEquals(1, modelIds.size());
        return modelIds.iterator().next();
    }

=======
>>>>>>> 2ff58a92
}<|MERGE_RESOLUTION|>--- conflicted
+++ resolved
@@ -60,12 +60,9 @@
 
     private static final int DEFAULT_TASK_RESULT_QUERY_INTERVAL_IN_MILLISECOND = 1000;
     private static final String DEFAULT_USER_AGENT = "Kibana";
-<<<<<<< HEAD
     protected static final String DEFAULT_NORMALIZATION_METHOD = "min_max";
     protected static final String DEFAULT_COMBINATION_METHOD = "arithmetic_mean";
     protected static final String PARAM_NAME_WEIGHTS = "weights";
-=======
->>>>>>> 2ff58a92
 
     protected final ClassLoader classLoader = this.getClass().getClassLoader();
 
@@ -554,7 +551,6 @@
             ImmutableList.of(new BasicHeader(HttpHeaders.USER_AGENT, DEFAULT_USER_AGENT))
         );
     }
-<<<<<<< HEAD
 
     public boolean isUpdateClusterSettings() {
         return true;
@@ -681,7 +677,4 @@
         assertEquals(1, modelIds.size());
         return modelIds.iterator().next();
     }
-
-=======
->>>>>>> 2ff58a92
 }