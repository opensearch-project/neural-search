--- conflicted
+++ resolved
@@ -42,13 +42,8 @@
       matrix:
         java: [ 11, 17, 21 ]
         os: [ubuntu-latest,windows-latest]
-<<<<<<< HEAD
-        bwc_version: ["2.9.0","2.10.0","2.11.0"]
-        opensearch_version: [ "2.12.0-SNAPSHOT" ]
-=======
-        bwc_version: [ "2.11.0","2.12.0" ]
+        bwc_version: [ "2.9.0","2.10.0","2.11.0","2.12.0" ]
         opensearch_version: [ "2.13.0-SNAPSHOT" ]
->>>>>>> c4220658
 
     name: NeuralSearch Rolling-Upgrade BWC Tests
     runs-on: ${{ matrix.os }}
