# CHANGELOG
All notable changes to this project are documented in this file.

The format is based on [Keep a Changelog](https://keepachangelog.com/en/1.0.0/), and this project adheres to [Semantic Versioning](https://semver.org/spec/v2.0.0.html). See the [CONTRIBUTING guide](./CONTRIBUTING.md#Changelog) for instructions on how to add changelog entries.

## [Unreleased 3.x](https://github.com/opensearch-project/neural-search/compare/main...HEAD)

### Features
- Implement analyzer based neural sparse query ([#1088](https://github.com/opensearch-project/neural-search/pull/1088) [#1279](https://github.com/opensearch-project/neural-search/pull/1279))
- [Semantic Field] Add semantic mapping transformer. ([#1276](https://github.com/opensearch-project/neural-search/pull/1276))
- [Semantic Field] Add semantic ingest processor. ([#1309](https://github.com/opensearch-project/neural-search/pull/1309))
- [Semantic Field] Implement the query logic for the semantic field. ([#1315](https://github.com/opensearch-project/neural-search/pull/1315))
- [Semantic Field] Enhance semantic field to allow to enable/disable chunking. ([#1337](https://github.com/opensearch-project/neural-search/pull/1337))
- [Semantic Field] Implement the search analyzer support for semantic field at query time. ([#1341](https://github.com/opensearch-project/neural-search/pull/1341))

### Enhancements
- [Performance Improvement] Add custom bulk scorer for hybrid query (2-3x faster) ([#1289](https://github.com/opensearch-project/neural-search/pull/1289))
- [Stats] Add stats for text chunking processor algorithms ([#1308](https://github.com/opensearch-project/neural-search/pull/1308))
- Support custom weights in RRF normalization processor ([#1322](https://github.com/opensearch-project/neural-search/pull/1322))
- [Stats] Add stats tracking for semantic highlighting ([#1327](https://github.com/opensearch-project/neural-search/pull/1327))
- [Stats] Add stats for text embedding processor with different settings ([#1332](https://github.com/opensearch-project/neural-search/pull/1332))
- Validate model id and analyzer should not be provided at the same time for the neural sparse query ([#1359](https://github.com/opensearch-project/neural-search/pull/1359))

### Bug Fixes
- Fix score value as null for single shard when sorting is not done on score field ([#1277](https://github.com/opensearch-project/neural-search/pull/1277))
- Return bad request for stats API calls with invalid stat names instead of ignoring them ([#1291](https://github.com/opensearch-project/neural-search/pull/1291))
- Add validation for invalid nested hybrid query ([#1305](https://github.com/opensearch-project/neural-search/pull/1305))
<<<<<<< HEAD
- Use stack to collect semantic fields to avoid stack overflow ([#1357](https://github.com/opensearch-project/neural-search/pull/1357))
=======

>>>>>>> 2928d833
### Infrastructure

### Documentation

### Maintenance
 - Update Lucene dependencies ([#1336](https://github.com/opensearch-project/neural-search/pull/1336))

### Refactoring<|MERGE_RESOLUTION|>--- conflicted
+++ resolved
@@ -25,11 +25,8 @@
 - Fix score value as null for single shard when sorting is not done on score field ([#1277](https://github.com/opensearch-project/neural-search/pull/1277))
 - Return bad request for stats API calls with invalid stat names instead of ignoring them ([#1291](https://github.com/opensearch-project/neural-search/pull/1291))
 - Add validation for invalid nested hybrid query ([#1305](https://github.com/opensearch-project/neural-search/pull/1305))
-<<<<<<< HEAD
 - Use stack to collect semantic fields to avoid stack overflow ([#1357](https://github.com/opensearch-project/neural-search/pull/1357))
-=======
 
->>>>>>> 2928d833
 ### Infrastructure
 
 ### Documentation
