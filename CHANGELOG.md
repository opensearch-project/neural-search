# CHANGELOG
All notable changes to this project are documented in this file.

The format is based on [Keep a Changelog](https://keepachangelog.com/en/1.0.0/), and this project adheres to [Semantic Versioning](https://semver.org/spec/v2.0.0.html). See the [CONTRIBUTING guide](./CONTRIBUTING.md#Changelog) for instructions on how to add changelog entries.

## [Unreleased 3.0](https://github.com/opensearch-project/neural-search/compare/2.x...HEAD)
### Features
### Enhancements
### Bug Fixes
### Infrastructure
### Documentation
### Maintenance
### Refactoring

## [Unreleased 2.x](https://github.com/opensearch-project/neural-search/compare/2.16...2.x)
### Features
### Enhancements
### Bug Fixes
<<<<<<< HEAD
- Fix function names and comments in the gradle file for BWC tests ([#795](https://github.com/opensearch-project/neural-search/pull/795/files))
- Fix for missing HybridQuery results when concurrent segment search is enabled ([#800](https://github.com/opensearch-project/neural-search/pull/800))
=======
>>>>>>> 2e64251e
### Infrastructure
### Documentation
### Maintenance
### Refactoring<|MERGE_RESOLUTION|>--- conflicted
+++ resolved
@@ -16,11 +16,6 @@
 ### Features
 ### Enhancements
 ### Bug Fixes
-<<<<<<< HEAD
-- Fix function names and comments in the gradle file for BWC tests ([#795](https://github.com/opensearch-project/neural-search/pull/795/files))
-- Fix for missing HybridQuery results when concurrent segment search is enabled ([#800](https://github.com/opensearch-project/neural-search/pull/800))
-=======
->>>>>>> 2e64251e
 ### Infrastructure
 ### Documentation
 ### Maintenance
