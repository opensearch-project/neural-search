# CHANGELOG
All notable changes to this project are documented in this file.

The format is based on [Keep a Changelog](https://keepachangelog.com/en/1.0.0/), and this project adheres to [Semantic Versioning](https://semver.org/spec/v2.0.0.html). See the [CONTRIBUTING guide](./CONTRIBUTING.md#Changelog) for instructions on how to add changelog entries.

## [Unreleased 3.x](https://github.com/opensearch-project/neural-search/compare/main...HEAD)

### Features
- Lower bound for min-max normalization technique in hybrid query ([#1195](https://github.com/opensearch-project/neural-search/pull/1195))
- Support filter function for HybridQueryBuilder and NeuralQueryBuilder ([#1206](https://github.com/opensearch-project/neural-search/pull/1206))
- Add Z Score normalization technique ([#1224](https://github.com/opensearch-project/neural-search/pull/1224))

### Enhancements

### Bug Fixes
<<<<<<< HEAD
- Remove validations for unmapped fields (text and image) in TextImageEmbeddingProcessor ([#1230](https://github.com/opensearch-project/neural-search/pull/1230))
=======

>>>>>>> f5377c04
### Infrastructure

### Documentation

### Maintenance

### Refactoring<|MERGE_RESOLUTION|>--- conflicted
+++ resolved
@@ -13,11 +13,8 @@
 ### Enhancements
 
 ### Bug Fixes
-<<<<<<< HEAD
 - Remove validations for unmapped fields (text and image) in TextImageEmbeddingProcessor ([#1230](https://github.com/opensearch-project/neural-search/pull/1230))
-=======
 
->>>>>>> f5377c04
 ### Infrastructure
 
 ### Documentation
